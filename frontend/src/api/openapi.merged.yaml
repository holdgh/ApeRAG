openapi: 3.1.0
info:
  title: ApeRAG API
  description: ApeRAG API Documentation
  version: 1.0.0
servers:
  - url: /api/v1
    description: API v1
paths:
  /bots:
    get:
      summary: List bots
      description: Get a list of bots
      security:
        - BearerAuth: []
      parameters:
        - name: page
          in: query
          schema:
            type: integer
            default: 1
        - name: page_size
          in: query
          schema:
            type: integer
            default: 10
      responses:
        '200':
          description: List of bots
          content:
            application/json:
              schema:
                $ref: '#/components/schemas/botList'
        '401':
          description: Unauthorized
          content:
            application/json:
              schema:
                $ref: '#/components/schemas/failResponse'
    post:
      summary: Create a new bot
      description: Create a new bot
      security:
        - BearerAuth: []
      requestBody:
        required: true
        content:
          application/json:
            schema:
              $ref: '#/components/schemas/botCreate'
      responses:
        '200':
          description: Bot created successfully
          content:
            application/json:
              schema:
                $ref: '#/components/schemas/bot'
        '401':
          description: Unauthorized
          content:
            application/json:
              schema:
                $ref: '#/components/schemas/failResponse'
  /bots/{bot_id}:
    get:
      summary: Get bot details
      description: Get details of a specific bot
      security:
        - BearerAuth: []
      parameters:
        - name: bot_id
          in: path
          required: true
          schema:
            type: string
      responses:
        '200':
          description: Bot details
          content:
            application/json:
              schema:
                $ref: '#/components/schemas/bot'
        '401':
          description: Unauthorized
          content:
            application/json:
              schema:
                $ref: '#/components/schemas/failResponse'
        '404':
          description: Bot not found
          content:
            application/json:
              schema:
                $ref: '#/components/schemas/failResponse'
    delete:
      summary: Delete a bot
      description: Delete a bot (idempotent operation)
      security:
        - BearerAuth: []
      parameters:
        - name: bot_id
          in: path
          required: true
          schema:
            type: string
      responses:
        '204':
          description: Bot deleted successfully (or already deleted)
    put:
      summary: Update a bot
      description: Update a bot
      security:
        - BearerAuth: []
      parameters:
        - name: bot_id
          in: path
          required: true
          schema:
            type: string
      requestBody:
        required: true
        content:
          application/json:
            schema:
              $ref: '#/components/schemas/botUpdate'
      responses:
        '200':
          description: Bot updated successfully
  /bots/{bot_id}/flow:
    get:
      summary: Get flow
      description: Get flow
      parameters:
        - name: bot_id
          in: path
          required: true
          schema:
            type: string
      responses:
        '200':
          description: Get flow successfully
          content:
            application/json:
              schema:
                $ref: '#/components/schemas/WorkflowDefinition'
        '401':
          description: Unauthorized
          content:
            application/json:
              schema:
                $ref: '#/components/schemas/failResponse'
    put:
      summary: Update flow
      description: Update flow
      parameters:
        - name: bot_id
          in: path
          required: true
          schema:
            type: string
      requestBody:
        required: true
        content:
          application/json:
            schema:
              $ref: '#/components/schemas/WorkflowDefinition'
      responses:
        '200':
          description: Flow debugged successfully
        '401':
          description: Unauthorized
          content:
            application/json:
              schema:
                $ref: '#/components/schemas/failResponse'
  /bots/{bot_id}/flow/debug:
    post:
      summary: Debug a flow
      description: Debug a flow
      security:
        - BearerAuth: []
      parameters:
        - name: bot_id
          in: path
          required: true
          schema:
            type: string
      requestBody:
        required: true
        content:
          application/json:
            schema:
              $ref: '#/components/schemas/debugFlowRequest'
      responses:
        '200':
          description: Flow debugged successfully
        '401':
          description: Unauthorized
          content:
            application/json:
              schema:
                $ref: '#/components/schemas/failResponse'
  /bots/{bot_id}/chats:
    get:
      summary: List chats
      description: Get a paginated list of chats
      security:
        - BearerAuth: []
      parameters:
        - name: bot_id
          in: path
          required: true
          schema:
            type: string
        - name: page
          in: query
          schema:
            type: integer
            minimum: 1
            default: 1
          description: Page number (1-based)
        - name: page_size
          in: query
          schema:
            type: integer
            minimum: 1
            maximum: 100
            default: 50
          description: Number of items per page
      responses:
        '200':
          description: Paginated list of chats
          content:
            application/json:
              schema:
                $ref: '#/components/schemas/chatList'
        '401':
          description: Unauthorized
          content:
            application/json:
              schema:
                $ref: '#/components/schemas/failResponse'
    post:
      summary: Create a new chat
      description: Create a new chat
      security:
        - BearerAuth: []
      parameters:
        - name: bot_id
          in: path
          required: true
          schema:
            type: string
      requestBody:
        required: true
        content:
          application/json:
            schema:
              $ref: '#/components/schemas/chatCreate'
      responses:
        '201':
          description: Chat created successfully
          content:
            application/json:
              schema:
                $ref: '#/components/schemas/chat'
        '401':
          description: Unauthorized
          content:
            application/json:
              schema:
                $ref: '#/components/schemas/failResponse'
  /bots/{bot_id}/chats/{chat_id}:
    get:
      summary: Get chat details
      description: Get details of a specific chat
      security:
        - BearerAuth: []
      parameters:
        - name: bot_id
          in: path
          required: true
          schema:
            type: string
        - name: chat_id
          in: path
          required: true
          schema:
            type: string
      responses:
        '200':
          description: Chat details
          content:
            application/json:
              schema:
                $ref: '#/components/schemas/chatDetails'
        '401':
          description: Unauthorized
          content:
            application/json:
              schema:
                $ref: '#/components/schemas/failResponse'
        '404':
          description: Chat not found
          content:
            application/json:
              schema:
                $ref: '#/components/schemas/failResponse'
    put:
      summary: Update a chat
      description: Update a chat
      security:
        - BearerAuth: []
      parameters:
        - name: bot_id
          in: path
          required: true
          schema:
            type: string
        - name: chat_id
          in: path
          required: true
          schema:
            type: string
      requestBody:
        required: true
        content:
          application/json:
            schema:
              $ref: '#/components/schemas/chatUpdate'
      responses:
        '200':
          description: Chat updated successfully
          content:
            application/json:
              schema:
                $ref: '#/components/schemas/chat'
        '401':
          description: Unauthorized
          content:
            application/json:
              schema:
                $ref: '#/components/schemas/failResponse'
        '404':
          description: Chat not found
          content:
            application/json:
              schema:
                $ref: '#/components/schemas/failResponse'
    delete:
      summary: Delete a chat
      description: Delete a chat (idempotent operation)
      security:
        - BearerAuth: []
      parameters:
        - name: bot_id
          in: path
          required: true
          schema:
            type: string
        - name: chat_id
          in: path
          required: true
          schema:
            type: string
      responses:
        '204':
          description: Chat deleted successfully (or already deleted)
        '401':
          description: Unauthorized
          content:
            application/json:
              schema:
                $ref: '#/components/schemas/failResponse'
  /bots/{bot_id}/chats/{chat_id}/title:
    post:
      summary: Generate a chat title
      description: Generate a short title for the chat based on recent conversation content
      security:
        - BearerAuth: []
      parameters:
        - name: bot_id
          in: path
          required: true
          schema:
            type: string
        - name: chat_id
          in: path
          required: true
          schema:
            type: string
      requestBody:
        required: true
        content:
          application/json:
            schema:
              $ref: '#/components/schemas/titleGenerateRequest'
      responses:
        '200':
          description: Generated title
          content:
            application/json:
              schema:
                $ref: '#/components/schemas/titleGenerateResponse'
        '400':
          description: Bad request
          content:
            application/json:
              schema:
                $ref: '#/components/schemas/failResponse'
        '401':
          description: Unauthorized
          content:
            application/json:
              schema:
                $ref: '#/components/schemas/failResponse'
        '404':
          description: Chat not found
          content:
            application/json:
              schema:
                $ref: '#/components/schemas/failResponse'
  /bots/{bot_id}/chats/{chat_id}/messages/{message_id}:
    post:
      summary: Feedback a message
      description: Feedback a message
      parameters:
        - name: bot_id
          in: path
          required: true
          schema:
            type: string
        - name: chat_id
          in: path
          required: true
          schema:
            type: string
        - name: message_id
          in: path
          required: true
          schema:
            type: string
      requestBody:
        required: true
        content:
          application/json:
            schema:
              $ref: '#/components/schemas/feedback'
      responses:
        '200':
          description: A message
  /chats/{chat_id}/documents:
    post:
      summary: Upload document to chat
      description: Upload a document file to a chat session for temporary knowledge augmentation
      tags:
        - chat-documents
      security:
        - BearerAuth: []
        - CookieAuth: []
      parameters:
        - name: chat_id
          in: path
          required: true
          schema:
            type: string
          description: Chat session ID
      requestBody:
        required: true
        content:
          multipart/form-data:
            schema:
              type: object
              properties:
                file:
                  type: string
                  format: binary
                  description: Document file to upload
                message_id:
                  type: string
                  description: Message ID to associate the document with
              required:
                - file
                - message_id
      responses:
        '200':
          description: Document uploaded successfully
          content:
            application/json:
              schema:
                $ref: '#/components/schemas/document'
        '400':
          description: Bad request
        '401':
          description: Unauthorized
        '404':
          description: Chat not found
  /chats/{chat_id}/documents/{document_id}:
    get:
      summary: Get chat document details
      description: Get details of a specific document in a chat session
      tags:
        - chat-documents
      security:
        - BearerAuth: []
        - CookieAuth: []
      parameters:
        - name: chat_id
          in: path
          required: true
          schema:
            type: string
          description: Chat session ID
        - name: document_id
          in: path
          required: true
          schema:
            type: string
          description: Document ID
      responses:
        '200':
          description: Document details retrieved successfully
          content:
            application/json:
              schema:
                $ref: '#/components/schemas/document'
        '401':
          description: Unauthorized
        '404':
          description: Document or chat not found
  /collections:
    get:
      summary: List collections
      description: Get a list of collections (owned and optionally subscribed)
      security:
        - BearerAuth: []
      parameters:
        - name: page
          in: query
          schema:
            type: integer
            default: 1
        - name: page_size
          in: query
          schema:
            type: integer
            default: 10
        - name: include_subscribed
          in: query
          schema:
            type: boolean
            default: true
          description: Whether to include subscribed collections in results
      responses:
        '200':
          description: List of collections
          content:
            application/json:
              schema:
                $ref: '#/components/schemas/collectionViewList'
        '401':
          description: Unauthorized
          content:
            application/json:
              schema:
                $ref: '#/components/schemas/failResponse'
    post:
      summary: Create a new collection
      description: Create a new collection
      security:
        - BearerAuth: []
      requestBody:
        required: true
        content:
          application/json:
            schema:
              $ref: '#/components/schemas/collectionCreate'
      responses:
        '201':
          description: Collection created successfully
          content:
            application/json:
              schema:
                $ref: '#/components/schemas/collection'
  /collections/{collection_id}:
    get:
      summary: Get collection details
      description: Get details of a specific collection
      security:
        - BearerAuth: []
      parameters:
        - name: collection_id
          in: path
          required: true
          schema:
            type: string
      responses:
        '200':
          description: Collection details
          content:
            application/json:
              schema:
                $ref: '#/components/schemas/collection'
        '401':
          description: Unauthorized
          content:
            application/json:
              schema:
                $ref: '#/components/schemas/failResponse'
        '404':
          description: Collection not found
          content:
            application/json:
              schema:
                $ref: '#/components/schemas/failResponse'
    delete:
      summary: Delete a collection
      description: Delete a collection
      security:
        - BearerAuth: []
      parameters:
        - name: collection_id
          in: path
          required: true
          schema:
            type: string
      responses:
        '204':
          description: Collection deleted successfully
    put:
      summary: Update a collection
      description: Update a collection
      security:
        - BearerAuth: []
      parameters:
        - name: collection_id
          in: path
          required: true
          schema:
            type: string
      requestBody:
        required: true
        content:
          application/json:
            schema:
              $ref: '#/components/schemas/collectionUpdate'
      responses:
        '200':
          description: Collection updated successfully
          content:
            application/json:
              schema:
                $ref: '#/components/schemas/collection'
  /collections/{collection_id}/summary/generate:
    post:
      summary: Generate collection summary
      description: Trigger collection summary generation as background task
      security:
        - BearerAuth: []
      parameters:
        - name: collection_id
          in: path
          required: true
          schema:
            type: string
      responses:
        '200':
          description: Collection summary generation started
          content:
            application/json:
              schema:
                type: object
                properties:
                  collection_id:
                    type: string
                  success:
                    type: boolean
                  message:
                    type: string
                  status:
                    type: string
        '404':
          description: Collection not found
          content:
            application/json:
              schema:
                $ref: '#/components/schemas/failResponse'
  /collections/{collection_id}/documents:
    get:
      summary: List documents
      description: Get a paginated list of documents with sorting and search capabilities
      security:
        - BearerAuth: []
      parameters:
        - name: collection_id
          in: path
          required: true
          schema:
            type: string
        - name: page
          in: query
          schema:
            type: integer
            minimum: 1
            default: 1
          description: Page number (1-based)
        - name: page_size
          in: query
          schema:
            type: integer
            minimum: 1
            maximum: 100
            default: 10
          description: Number of items per page
        - name: sort_by
          in: query
          schema:
            type: string
            enum:
              - name
              - created
              - updated
              - size
              - status
          description: Field to sort by
        - name: sort_order
          in: query
          schema:
            type: string
            enum:
              - asc
              - desc
            default: desc
          description: Sort order
        - name: search
          in: query
          schema:
            type: string
          description: Search documents by name
      responses:
        '200':
          description: Paginated list of documents
          content:
            application/json:
              schema:
                $ref: '#/components/schemas/documentList'
        '401':
          description: Unauthorized
          content:
            application/json:
              schema:
                $ref: '#/components/schemas/failResponse'
    post:
      summary: Create a new document
      description: Create a new document
      security:
        - BearerAuth: []
      parameters:
        - name: collection_id
          in: path
          required: true
          schema:
            type: string
      requestBody:
        required: true
        content:
          application/json:
            schema:
              $ref: '#/components/schemas/documentCreate'
      responses:
        '200':
          description: Document created successfully
          content:
            application/json:
              schema:
                $ref: '#/components/schemas/documentList'
        '401':
          description: Unauthorized
          content:
            application/json:
              schema:
                $ref: '#/components/schemas/failResponse'
  /collections/{collection_id}/documents/{document_id}:
    get:
      summary: Get document details
      description: Get details of a specific document
      security:
        - BearerAuth: []
      parameters:
        - name: collection_id
          in: path
          required: true
          schema:
            type: string
        - name: document_id
          in: path
          required: true
          schema:
            type: string
      responses:
        '200':
          description: Document details
          content:
            application/json:
              schema:
                $ref: '#/components/schemas/document'
        '401':
          description: Unauthorized
          content:
            application/json:
              schema:
                $ref: '#/components/schemas/failResponse'
        '404':
          description: Document not found
          content:
            application/json:
              schema:
                $ref: '#/components/schemas/failResponse'
    delete:
      summary: Delete a document
      description: Delete a document
      security:
        - BearerAuth: []
      parameters:
        - name: collection_id
          in: path
          required: true
          schema:
            type: string
        - name: document_id
          in: path
          required: true
          schema:
            type: string
      responses:
        '204':
          description: Document deleted successfully
        '401':
          description: Unauthorized
          content:
            application/json:
              schema:
                $ref: '#/components/schemas/failResponse'
        '404':
          description: Document not found
          content:
            application/json:
              schema:
                $ref: '#/components/schemas/failResponse'
  /collections/{collection_id}/documents/{document_id}/rebuild_indexes:
    post:
      summary: Rebuild document indexes
      description: Rebuild specified types of indexes for a document
      security:
        - BearerAuth: []
      parameters:
        - name: collection_id
          in: path
          required: true
          schema:
            type: string
        - name: document_id
          in: path
          required: true
          schema:
            type: string
      requestBody:
        required: true
        content:
          application/json:
            schema:
              $ref: '#/components/schemas/rebuildIndexesRequest'
      responses:
        '204':
          description: Index rebuild initiated successfully
        '401':
          description: Unauthorized
          content:
            application/json:
              schema:
                $ref: '#/components/schemas/failResponse'
        '404':
          description: Document not found
          content:
            application/json:
              schema:
                $ref: '#/components/schemas/failResponse'
  /collections/{collection_id}/rebuild_failed_indexes:
    post:
      summary: Rebuild all failed indexes in collection
      description: Rebuild all failed indexes for all documents in the specified collection
      security:
        - BearerAuth: []
      parameters:
        - name: collection_id
          in: path
          required: true
          schema:
            type: string
      responses:
        '200':
          description: Failed indexes rebuild initiated successfully
          content:
            application/json:
              schema:
                type: object
                properties:
                  code:
                    type: string
                  message:
                    type: string
                  affected_documents:
                    type: integer
                    description: Number of documents with failed indexes that will be rebuilt
                required:
                  - code
                  - message
                  - affected_documents
        '401':
          description: Unauthorized
          content:
            application/json:
              schema:
                $ref: '#/components/schemas/failResponse'
        '404':
          description: Collection not found
          content:
            application/json:
              schema:
                $ref: '#/components/schemas/failResponse'
  /collections/{collection_id}/documents/{document_id}/preview:
    get:
      summary: Get document preview
      description: Get a preview of a specific document
      operationId: get_document_preview
      security:
        - BearerAuth: []
      parameters:
        - name: collection_id
          in: path
          required: true
          schema:
            type: string
        - name: document_id
          in: path
          required: true
          schema:
            type: string
      responses:
        '200':
          description: Document preview
          content:
            application/json:
              schema:
                $ref: '#/components/schemas/documentPreview'
        '401':
          description: Unauthorized
          content:
            application/json:
              schema:
                $ref: '#/components/schemas/failResponse'
        '404':
          description: Document not found
          content:
            application/json:
              schema:
                $ref: '#/components/schemas/failResponse'
  /collections/{collection_id}/documents/{document_id}/object:
    get:
      summary: Get document object
      description: Get an object from a specific document
      operationId: get_document_object
      security:
        - BearerAuth: []
      parameters:
        - name: collection_id
          in: path
          required: true
          schema:
            type: string
        - name: document_id
          in: path
          required: true
          schema:
            type: string
        - name: path
          in: query
          required: true
          schema:
            type: string
      responses:
        '200':
          description: Document object
          content:
            application/octet-stream: {}
        '401':
          description: Unauthorized
          content:
            application/json:
              schema:
                $ref: '#/components/schemas/failResponse'
        '404':
          description: Document not found
          content:
            application/json:
              schema:
                $ref: '#/components/schemas/failResponse'
  /collections/{collection_id}/documents/upload:
    post:
      summary: Upload a single document
      description: Upload a single document file to temporary storage (UPLOADED status)
      security:
        - BearerAuth: []
      parameters:
        - name: collection_id
          in: path
          required: true
          schema:
            type: string
      requestBody:
        required: true
        content:
          multipart/form-data:
            schema:
              type: object
              properties:
                file:
                  type: string
                  format: binary
                  description: Document file to upload
              required:
                - file
      responses:
        '200':
          description: Document uploaded successfully
          content:
            application/json:
              schema:
                $ref: '#/components/schemas/uploadDocumentResponse'
        '400':
          description: Bad request - invalid file or file too large
          content:
            application/json:
              schema:
                $ref: '#/components/schemas/failResponse'
        '401':
          description: Unauthorized
          content:
            application/json:
              schema:
                $ref: '#/components/schemas/failResponse'
        '404':
          description: Collection not found
          content:
            application/json:
              schema:
                $ref: '#/components/schemas/failResponse'
  /collections/{collection_id}/documents/confirm:
    post:
      summary: Confirm documents to collection
      description: Confirm uploaded documents and add them to the collection (change status from UPLOADED to PENDING)
      security:
        - BearerAuth: []
      parameters:
        - name: collection_id
          in: path
          required: true
          schema:
            type: string
      requestBody:
        required: true
        content:
          application/json:
            schema:
              $ref: '#/components/schemas/confirmDocumentsRequest'
      responses:
        '200':
          description: Documents confirmed successfully
          content:
            application/json:
              schema:
                $ref: '#/components/schemas/confirmDocumentsResponse'
        '400':
          description: Bad request - invalid document IDs or quota exceeded
          content:
            application/json:
              schema:
                $ref: '#/components/schemas/failResponse'
        '401':
          description: Unauthorized
          content:
            application/json:
              schema:
                $ref: '#/components/schemas/failResponse'
        '404':
          description: Collection not found
          content:
            application/json:
              schema:
                $ref: '#/components/schemas/failResponse'
  /collections/{collection_id}/searches:
    get:
      summary: Get search history
      description: Get the history of searches
      security:
        - BearerAuth: []
      parameters:
        - name: collection_id
          in: path
          required: true
          schema:
            type: string
      responses:
        '200':
          description: Search history
          content:
            application/json:
              schema:
                $ref: '#/components/schemas/searchResultList'
        '401':
          description: Unauthorized
          content:
            application/json:
              schema:
                $ref: '#/components/schemas/failResponse'
    post:
      summary: Search in collection
      description: Search in a collection with different search types
      security:
        - BearerAuth: []
      parameters:
        - name: collection_id
          in: path
          required: true
          schema:
            type: string
      requestBody:
        required: true
        content:
          application/json:
            schema:
              $ref: '#/components/schemas/searchRequest'
      responses:
        '200':
          description: Search results
          content:
            application/json:
              schema:
                $ref: '#/components/schemas/searchResult'
        '401':
          description: Unauthorized
          content:
            application/json:
              schema:
                $ref: '#/components/schemas/failResponse'
  /collections/{collection_id}/searches/{search_id}:
    delete:
      summary: Delete a search
      description: Delete a search
      security:
        - BearerAuth: []
      parameters:
        - name: collection_id
          in: path
          required: true
          schema:
            type: string
        - name: search_id
          in: path
          required: true
          schema:
            type: string
      responses:
        '200':
          description: Search deleted successfully
        '401':
          description: Unauthorized
          content:
            application/json:
              schema:
                $ref: '#/components/schemas/failResponse'
  /settings:
    get:
      summary: Get all settings
      description: Retrieve all application settings
      security:
        - BearerAuth: []
      responses:
        '200':
          description: A list of all settings
          content:
            application/json:
              schema:
                $ref: '#/components/schemas/Settings'
        '401':
          description: Unauthorized
          content:
            application/json:
              schema:
                $ref: '#/components/schemas/failResponse'
    put:
      summary: Update settings
      description: Update one or more application settings
      security:
        - BearerAuth: []
      requestBody:
        required: true
        content:
          application/json:
            schema:
              $ref: '#/components/schemas/Settings'
      responses:
        '204':
          description: Settings updated successfully
        '401':
          description: Unauthorized
          content:
            application/json:
              schema:
                $ref: '#/components/schemas/failResponse'
  /settings/test_mineru_token:
    post:
      summary: Test MinerU API Token
      description: Test the connectivity of the MinerU API Token
      security:
        - BearerAuth: []
      requestBody:
        required: false
        content:
          application/json:
            schema:
              type: object
              properties:
                token:
                  type: string
      responses:
        '200':
          description: Token test result
          content:
            application/json:
              schema:
                type: object
                properties:
                  status_code:
                    type: integer
                  data:
                    type: object
        '401':
          description: Unauthorized
          content:
            application/json:
              schema:
                $ref: '#/components/schemas/failResponse'
  /collections/{collection_id}/graphs/labels:
    get:
      summary: Get knowledge graph labels
      description: Get all available node labels in the collection's knowledge graph
      tags:
        - graph
      security:
        - BearerAuth: []
      parameters:
        - name: collection_id
          in: path
          required: true
          schema:
            type: string
          description: Collection ID
      responses:
        '200':
          description: Available graph labels retrieved successfully
          content:
            application/json:
              schema:
                $ref: '#/components/schemas/graphLabelsResponse'
        '401':
          description: Unauthorized
          content:
            application/json:
              schema:
                $ref: '#/components/schemas/failResponse'
        '404':
          description: Collection not found
          content:
            application/json:
              schema:
                $ref: '#/components/schemas/failResponse'
  /collections/{collection_id}/graphs:
    get:
      summary: Get knowledge graph
      description: |
        Retrieve knowledge graph data. Two modes are supported:
        1. Overview mode (default): Uses the entire graph ("*") and intelligently selects the most important nodes
        2. Subgraph mode: When 'label' is provided, returns a subgraph centered on that node

        Node selection prioritization:
        1. For overview: nodes with highest degree (most connections), automatically removing isolated nodes
        2. For subgraph: nodes within specified hops from the starting node

        The overview mode is optimized for visualization performance by prioritizing well-connected nodes.
      tags:
        - graph
      security:
        - BearerAuth: []
      parameters:
        - name: collection_id
          in: path
          required: true
          schema:
            type: string
          description: Collection ID
        - name: label
          in: query
          required: false
          schema:
            type: string
            default: '*'
          description: |
            Label of the starting node for subgraph exploration.
            Use "*" (default) for overview mode showing the most important nodes in the entire graph.
            Provide a specific entity name for subgraph mode.
          example: 墨香居
        - name: max_nodes
          in: query
          required: false
          schema:
            type: integer
            minimum: 1
            maximum: 10000
            default: 1000
          description: Maximum number of nodes to return
          example: 1000
        - name: max_depth
          in: query
          required: false
          schema:
            type: integer
            minimum: 1
            maximum: 10
            default: 3
          description: |
            Maximum depth when in subgraph mode (when specific label is provided).
            Ignored in overview mode (when label is "*").
          example: 3
      responses:
        '200':
          description: Knowledge graph retrieved successfully
          content:
            application/json:
              schema:
                $ref: '#/components/schemas/knowledgeGraph'
        '400':
          description: Bad request - invalid parameters
          content:
            application/json:
              schema:
                $ref: '#/components/schemas/failResponse'
        '401':
          description: Unauthorized
          content:
            application/json:
              schema:
                $ref: '#/components/schemas/failResponse'
        '404':
          description: Collection not found or label not found in graph
          content:
            application/json:
              schema:
                $ref: '#/components/schemas/failResponse'
  /collections/{collection_id}/graphs/nodes/merge:
    post:
      summary: Merge graph nodes
      description: |
        Merge multiple graph nodes into one, combining their descriptions, relationships, and vector data.

        Provide `entity_ids` array with 1+ entities and optional `target_entity_data` for customization.

        The operation:
        1. Auto-selects target entity (highest degree) if not specified in `target_entity_data`
        2. Combines descriptions using default merge strategy (concatenate)
        3. Merges metadata using default behavior: entity_type from target, others concatenated/joined
        4. Updates all relationships to point to the target node
        5. Updates vector storage data
        6. Removes the source nodes

        Entity type handling: Uses target entity's type if it exists, otherwise uses merged result.
        The operation is idempotent - if source nodes don't exist, it returns success.
      tags:
        - graph
      security:
        - BearerAuth: []
      parameters:
        - name: collection_id
          in: path
          required: true
          schema:
            type: string
          description: Collection ID
      requestBody:
        required: true
        content:
          application/json:
            schema:
              $ref: '#/components/schemas/nodeMergeRequest'
      responses:
        '200':
          description: Node merge completed successfully
          content:
            application/json:
              schema:
                $ref: '#/components/schemas/nodeMergeResponse'
        '400':
          description: Bad request - invalid parameters or entity IDs are the same
          content:
            application/json:
              schema:
                $ref: '#/components/schemas/failResponse'
        '401':
          description: Unauthorized
          content:
            application/json:
              schema:
                $ref: '#/components/schemas/failResponse'
        '404':
          description: Collection not found
          content:
            application/json:
              schema:
                $ref: '#/components/schemas/failResponse'
        '500':
          description: Internal server error
          content:
            application/json:
              schema:
                $ref: '#/components/schemas/failResponse'
  /collections/{collection_id}/graphs/merge-suggestions:
    post:
      summary: Generate node merge suggestions
      description: |
        Analyze knowledge graph to identify potentially mergeable nodes using LLM for semantic similarity.
        Returns confidence-ranked merge suggestions for user review and decision.

        This is a stateless endpoint that analyzes the current graph and returns suggestions
        without persisting any state. Users can then use the suggestions with the existing
        merge_nodes endpoint to perform actual merges.

        The algorithm prioritizes high-degree nodes and uses LLM to judge semantic similarity
        based on entity names, types, and descriptions.
      tags:
        - graph
      security:
        - BearerAuth: []
      parameters:
        - name: collection_id
          in: path
          required: true
          schema:
            type: string
          description: Collection ID
      requestBody:
        required: false
        content:
          application/json:
            schema:
              $ref: '#/components/schemas/mergeSuggestionsRequest'
            examples:
              default:
                summary: Default request
                description: Generate up to 10 suggestions for all entity types
                value:
                  max_suggestions: 10
              specific_types:
                summary: Specific entity types
                description: Only analyze PERSON and ORGANIZATION entities
                value:
                  max_suggestions: 20
                  entity_types:
                    - PERSON
                    - ORGANIZATION
              minimal:
                summary: Minimal request
                description: Empty request body uses default values
                value: {}
      responses:
        '200':
          description: Merge suggestions generated successfully
          content:
            application/json:
              schema:
                $ref: '#/components/schemas/mergeSuggestionsResponse'
              examples:
                with_suggestions:
                  summary: Response with suggestions
                  description: Successful analysis with merge suggestions
                  value:
                    suggestions:
                      - entities:
                          - entity_id: 墨香居
                            entity_name: 墨香居
                            entity_type: ORGANIZATION
                            description: 这条老巷子里唯一的旧书店
                            degree: 8
                          - entity_id: 旧书店
                            entity_name: 旧书店
                            entity_type: ORGANIZATION
                            description: 经营各种书籍的小店
                            degree: 5
                        confidence_score: 0.85
                        merge_reason: 两个实体都描述同一个书店，'墨香居'是具体名称，'旧书店'是通用描述，应该合并为同一实体
                        suggested_target_entity:
                          entity_name: 墨香居
                          entity_type: ORGANIZATION
                          description: 墨香居是这条老巷子里唯一的旧书店，经营各种书籍
                    total_analyzed_nodes: 156
                    processing_time_seconds: 12.5
                no_suggestions:
                  summary: No suggestions found
                  description: Analysis completed but no merge candidates found
                  value:
                    suggestions: []
                    total_analyzed_nodes: 45
                    processing_time_seconds: 3.2
        '400':
          description: Bad request - invalid parameters
          content:
            application/json:
              schema:
                $ref: '#/components/schemas/failResponse'
        '401':
          description: Unauthorized
          content:
            application/json:
              schema:
                $ref: '#/components/schemas/failResponse'
        '404':
          description: Collection not found or knowledge graph not enabled
          content:
            application/json:
              schema:
                $ref: '#/components/schemas/failResponse'
        '500':
          description: Internal server error
          content:
            application/json:
              schema:
                $ref: '#/components/schemas/failResponse'
  /collections/{collection_id}/graphs/merge-suggestions/{suggestion_id}/action:
    post:
      summary: Accept or reject a merge suggestion
      description: |
        Take action on a specific merge suggestion.

        Actions:
        - accept: Accept the suggestion and perform the merge operation
        - reject: Reject the suggestion and mark it as rejected

        When accepting, the system will:
        1. Update suggestion status to ACCEPTED
        2. Perform the actual node merge using suggested entity IDs
        3. Mark related suggestions involving the same entities as EXPIRED

        When rejecting, the system will:
        1. Update suggestion status to REJECTED
        2. No merge operation is performed

        The target entity data can be optionally overridden when accepting a suggestion.
      tags:
        - graph
      security:
        - BearerAuth: []
      parameters:
        - name: collection_id
          in: path
          required: true
          schema:
            type: string
          description: Collection ID
        - name: suggestion_id
          in: path
          required: true
          schema:
            type: string
          description: Suggestion ID
      requestBody:
        required: true
        content:
          application/json:
            schema:
              $ref: '#/components/schemas/suggestionActionRequest'
            examples:
              accept:
                summary: Accept suggestion
                description: Accept the suggestion and perform merge
                value:
                  action: accept
              reject:
                summary: Reject suggestion
                description: Reject the suggestion without merging
                value:
                  action: reject
              accept_with_override:
                summary: Accept with custom target data
                description: Accept suggestion but override target entity data
                value:
                  action: accept
                  target_entity_data:
                    entity_name: Custom Name
                    description: Custom description for merged entity
      responses:
        '200':
          description: Action completed successfully
          content:
            application/json:
              schema:
                $ref: '#/components/schemas/suggestionActionResponse'
              examples:
                accept_success:
                  summary: Accept action successful
                  description: Suggestion accepted and merge completed
                  value:
                    status: success
                    message: Suggestion msug123 has been accepted and merge completed
                    suggestion_id: msug123
                    action: accept
                    merge_result:
                      status: success
                      message: Successfully merged 2 entities into 墨香居
                      entity_ids:
                        - 墨香居
                        - 书店
                      target_entity_data:
                        entity_name: 墨香居
                        entity_type: ORGANIZATION
                        description: 墨香居是这条老巷子里唯一的旧书店，经营着各种书籍
                      source_entities:
                        - 书店
                      redirected_edges: 5
                      merged_description_length: 45
                reject_success:
                  summary: Reject action successful
                  description: Suggestion rejected successfully
                  value:
                    status: success
                    message: Suggestion msug123 has been rejected
                    suggestion_id: msug123
                    action: reject
                    merge_result: null
        '400':
          description: Bad request - invalid action or suggestion already processed
          content:
            application/json:
              schema:
                $ref: '#/components/schemas/failResponse'
        '401':
          description: Unauthorized
          content:
            application/json:
              schema:
                $ref: '#/components/schemas/failResponse'
        '404':
          description: Collection or suggestion not found
          content:
            application/json:
              schema:
                $ref: '#/components/schemas/failResponse'
        '500':
          description: Internal server error
          content:
            application/json:
              schema:
                $ref: '#/components/schemas/failResponse'
  /collections/{collection_id}/graphs/export/kg-eval:
    get:
      summary: Export collection knowledge graph for KG-Eval framework
      description: |
        Export the collection's knowledge graph data in KG-Eval framework format for evaluation.

        This endpoint extracts entities, relationships, and optionally source texts from the 
        collection's knowledge graph and formats them according to the KG-Eval evaluation 
        framework structure.

        The export includes:
        - Entities with their names, types, and descriptions
        - Relationships between entities with descriptions, keywords, and weights  
        - Source texts that link back to the entities and relationships (optional)
      security:
        - BearerAuth: []
      parameters:
        - name: collection_id
          in: path
          required: true
          schema:
            type: string
          description: Collection ID to export
        - name: sample_size
          in: query
          schema:
            type: integer
            minimum: 1
            maximum: 1000000
            default: 100000
          description: Number of entities to sample for export (default 100000)
        - name: include_source_texts
          in: query
          schema:
            type: boolean
            default: true
          description: Whether to include source texts in the export (default true)
      responses:
        '200':
          description: KG-Eval export data retrieved successfully
          content:
            application/json:
              schema:
                type: object
                description: KG-Eval framework format export data
                properties:
                  entities:
                    type: array
                    description: List of entities in KG-Eval format
                    items:
                      type: object
                  relationships:
                    type: array
                    description: List of relationships in KG-Eval format
                    items:
                      type: object
                  source_texts:
                    type: array
                    description: List of source texts with linked entities/edges (optional)
                    items:
                      type: object
        '400':
          description: Invalid parameters
          content:
            application/json:
              schema:
                $ref: '#/components/schemas/failResponse'
        '401':
          description: Unauthorized
          content:
            application/json:
              schema:
                $ref: '#/components/schemas/failResponse'
  /collections/{collection_id}/sharing:
    get:
      summary: Get collection sharing status
      description: Get the sharing status of a collection (owner only)
      security:
        - BearerAuth: []
      responses:
        '200':
          description: Collection sharing status
          content:
            application/json:
              schema:
                $ref: '#/components/schemas/SharingStatusResponse'
        '401':
          description: Unauthorized
          content:
            application/json:
              schema:
                $ref: '#/components/schemas/failResponse'
        '403':
          description: Permission denied (not collection owner)
          content:
            application/json:
              schema:
                $ref: '#/components/schemas/failResponse'
        '404':
          description: Collection not found
          content:
            application/json:
              schema:
                $ref: '#/components/schemas/failResponse'
        '500':
          description: Internal server error
          content:
            application/json:
              schema:
                $ref: '#/components/schemas/failResponse'
    post:
      summary: Publish collection to marketplace
      description: Publish a collection to the public marketplace (owner only)
      security:
        - BearerAuth: []
      parameters:
        - name: collection_id
          in: path
          required: true
          schema:
            type: string
          description: Collection ID
      responses:
        '204':
          description: Collection published successfully
        '400':
          description: Bad request (e.g., collection already published)
          content:
            application/json:
              schema:
                $ref: '#/components/schemas/failResponse'
        '401':
          description: Unauthorized
          content:
            application/json:
              schema:
                $ref: '#/components/schemas/failResponse'
        '403':
          description: Permission denied (not collection owner)
          content:
            application/json:
              schema:
                $ref: '#/components/schemas/failResponse'
        '404':
          description: Collection not found
          content:
            application/json:
              schema:
                $ref: '#/components/schemas/failResponse'
        '500':
          description: Internal server error
          content:
            application/json:
              schema:
                $ref: '#/components/schemas/failResponse'
    delete:
      summary: Unpublish collection from marketplace
      description: Remove a collection from the public marketplace (owner only)
      security:
        - BearerAuth: []
      parameters:
        - name: collection_id
          in: path
          required: true
          schema:
            type: string
          description: Collection ID
      responses:
        '204':
          description: Collection unpublished successfully
        '400':
          description: Bad request (e.g., collection not published)
          content:
            application/json:
              schema:
                $ref: '#/components/schemas/failResponse'
        '401':
          description: Unauthorized
          content:
            application/json:
              schema:
                $ref: '#/components/schemas/failResponse'
        '403':
          description: Permission denied (not collection owner)
          content:
            application/json:
              schema:
                $ref: '#/components/schemas/failResponse'
        '404':
          description: Collection not found
          content:
            application/json:
              schema:
                $ref: '#/components/schemas/failResponse'
        '500':
          description: Internal server error
          content:
            application/json:
              schema:
                $ref: '#/components/schemas/failResponse'
  /marketplace/collections:
    get:
      summary: List all published Collections in marketplace
      description: Returns all Collections that are published to marketplace with current user's subscription status
      parameters:
        - name: page
          in: query
          description: Page number
          schema:
            type: integer
            minimum: 1
            default: 1
        - name: page_size
          in: query
          description: Page size
          schema:
            type: integer
            minimum: 1
            maximum: 100
            default: 12
      responses:
        '200':
          description: List of published Collections
          content:
            application/json:
              schema:
                $ref: '#/components/schemas/SharedCollectionList'
        '401':
          $ref: '#/components/responses/failResponse'
        '500':
          $ref: '#/components/responses/failResponse'
  /marketplace/collections/subscriptions:
    get:
      summary: Get user's subscribed Collections
      description: Returns all Collections that current user has subscribed to
      parameters:
        - name: page
          in: query
          description: Page number
          schema:
            type: integer
            minimum: 1
            default: 1
        - name: page_size
          in: query
          description: Page size
          schema:
            type: integer
            minimum: 1
            maximum: 100
            default: 12
      responses:
        '200':
          description: List of subscribed Collections
          content:
            application/json:
              schema:
                $ref: '#/components/schemas/SharedCollectionList'
        '401':
          $ref: '#/components/responses/failResponse'
        '500':
          $ref: '#/components/responses/failResponse'
  /marketplace/collections/{collection_id}/subscribe:
    post:
      summary: Subscribe to a Collection
      description: Subscribe to a published Collection
      parameters:
        - name: collection_id
          in: path
          required: true
          description: Collection ID
          schema:
            type: string
      responses:
        '200':
          description: Successfully subscribed
          content:
            application/json:
              schema:
                $ref: '#/components/schemas/SharedCollection'
        '400':
          description: Bad request (e.g., Collection not published, self-subscription)
          content:
            application/json:
              schema:
                $ref: '#/components/schemas/failResponse'
        '401':
          $ref: '#/components/responses/failResponse'
        '404':
          description: Collection not found
          content:
            application/json:
              schema:
                $ref: '#/components/schemas/failResponse'
        '409':
          description: Already subscribed
          content:
            application/json:
              schema:
                $ref: '#/components/schemas/failResponse'
        '500':
          $ref: '#/components/responses/failResponse'
    delete:
      summary: Unsubscribe from a Collection
      description: Remove subscription to a Collection
      parameters:
        - name: collection_id
          in: path
          required: true
          description: Collection ID
          schema:
            type: string
      responses:
        '200':
          description: Successfully unsubscribed
          content:
            application/json:
              schema:
                type: object
                properties:
                  message:
                    type: string
                    example: Successfully unsubscribed
        '401':
          $ref: '#/components/responses/failResponse'
        '404':
          description: Subscription not found
          content:
            application/json:
              schema:
                $ref: '#/components/schemas/failResponse'
        '500':
          $ref: '#/components/responses/failResponse'
  /marketplace/collections/{collection_id}:
    get:
      summary: Get MarketplaceCollection details (read-only)
      description: Get details of a subscribed Collection (read-only access)
      parameters:
        - name: collection_id
          in: path
          required: true
          description: Collection ID
          schema:
            type: string
      responses:
        '200':
          description: MarketplaceCollection details
          content:
            application/json:
              schema:
                $ref: '#/components/schemas/SharedCollection'
        '401':
          $ref: '#/components/responses/failResponse'
        '403':
          description: Access denied (need subscription)
          content:
            application/json:
              schema:
                $ref: '#/components/schemas/failResponse'
        '404':
          description: Collection not found
          content:
            application/json:
              schema:
                $ref: '#/components/schemas/failResponse'
        '500':
          $ref: '#/components/responses/failResponse'
  /marketplace/collections/{collection_id}/documents:
    get:
      summary: List documents in MarketplaceCollection (read-only)
      description: Get document list for a subscribed Collection (read-only mode) with pagination, sorting and search capabilities
      parameters:
        - name: collection_id
          in: path
          required: true
          description: Collection ID
          schema:
            type: string
        - name: page
          in: query
          schema:
            type: integer
            minimum: 1
            default: 1
          description: Page number (1-based)
        - name: page_size
          in: query
          schema:
            type: integer
            minimum: 1
            maximum: 100
            default: 10
          description: Number of items per page
        - name: sort_by
          in: query
          schema:
            type: string
            enum:
              - name
              - created
              - updated
              - size
              - status
          description: Field to sort by
        - name: sort_order
          in: query
          schema:
            type: string
            enum:
              - asc
              - desc
            default: desc
          description: Sort order
        - name: search
          in: query
          schema:
            type: string
          description: Search documents by name
      responses:
        '200':
          description: Document list (read-only)
          content:
            application/json:
              schema:
                $ref: '#/components/schemas/documentList'
        '401':
          $ref: '#/components/responses/failResponse'
        '403':
          description: Access denied (need subscription)
          content:
            application/json:
              schema:
                $ref: '#/components/schemas/failResponse'
        '404':
          description: Collection not found
          content:
            application/json:
              schema:
                $ref: '#/components/schemas/failResponse'
        '500':
          $ref: '#/components/responses/failResponse'
  /marketplace/collections/{collection_id}/documents/{document_id}/preview:
    get:
      summary: Preview document in MarketplaceCollection (read-only)
      description: Get document preview for a subscribed Collection (read-only mode)
      parameters:
        - name: collection_id
          in: path
          required: true
          description: Collection ID
          schema:
            type: string
        - name: document_id
          in: path
          required: true
          description: Document ID
          schema:
            type: string
      responses:
        '200':
          description: Document preview (read-only)
          content:
            application/json:
              schema:
                $ref: '#/components/schemas/documentPreview'
        '401':
          $ref: '#/components/responses/failResponse'
        '403':
          description: Access denied (need subscription)
          content:
            application/json:
              schema:
                $ref: '#/components/schemas/failResponse'
        '404':
          description: Document not found
          content:
            application/json:
              schema:
                $ref: '#/components/schemas/failResponse'
        '500':
          $ref: '#/components/responses/failResponse'
  /marketplace/collections/{collection_id}/documents/{document_id}/object:
    get:
      summary: Get document object from MarketplaceCollection (read-only)
      description: Get an object from a specific document in a subscribed Collection (read-only mode)
      operationId: get_marketplace_document_object
      parameters:
        - name: collection_id
          in: path
          required: true
          description: Collection ID
          schema:
            type: string
        - name: document_id
          in: path
          required: true
          description: Document ID
          schema:
            type: string
        - name: path
          in: query
          required: true
          description: Object path within the document
          schema:
            type: string
      responses:
        '200':
          description: Document object (read-only)
          content:
            application/octet-stream: {}
        '206':
          description: Partial content (for range requests)
          content:
            application/octet-stream: {}
        '401':
          $ref: '#/components/responses/failResponse'
        '403':
          description: Access denied (need subscription)
          content:
            application/json:
              schema:
                $ref: '#/components/schemas/failResponse'
        '404':
          description: Document not found
          content:
            application/json:
              schema:
                $ref: '#/components/schemas/failResponse'
        '416':
          description: Range not satisfiable
          content:
            application/json:
              schema:
                $ref: '#/components/schemas/failResponse'
        '500':
          $ref: '#/components/responses/failResponse'
  /marketplace/collections/{collection_id}/graph:
    get:
      summary: Get knowledge graph for MarketplaceCollection (read-only)
      description: Get knowledge graph data for a subscribed Collection (read-only mode)
      parameters:
        - name: collection_id
          in: path
          required: true
          description: Collection ID
          schema:
            type: string
        - name: label
          in: query
          description: Node label filter
          schema:
            type: string
            default: '*'
        - name: max_nodes
          in: query
          description: Maximum number of nodes
          schema:
            type: integer
            minimum: 1
            maximum: 10000
            default: 1000
        - name: max_depth
          in: query
          description: Graph traversal depth
          schema:
            type: integer
            minimum: 1
            maximum: 10
            default: 3
      responses:
        '200':
          description: Knowledge graph data (read-only)
          content:
            application/json:
              schema:
                type: object
                properties:
                  nodes:
                    type: array
                    items:
                      type: object
                  edges:
                    type: array
                    items:
                      type: object
                  collection_id:
                    type: string
                  read_only:
                    type: boolean
        '401':
          $ref: '#/components/responses/failResponse'
        '403':
          description: Access denied (need subscription)
          content:
            application/json:
              schema:
                $ref: '#/components/schemas/failResponse'
        '404':
          description: Collection not found
          content:
            application/json:
              schema:
                $ref: '#/components/schemas/failResponse'
        '500':
          $ref: '#/components/responses/failResponse'
  /collections/{collection_id}/sync:
    post:
      summary: Sync object storage collection
      description: Manually trigger synchronization of an object storage collection
      parameters:
        - name: collection_id
          in: path
          required: true
          schema:
            type: string
      responses:
        '200':
          description: Object storage sync completed successfully
          content:
            application/json:
              schema:
                type: object
                properties:
                  collection_id:
                    type: string
                  message:
                    type: string
                  status:
                    type: string
                  stats:
                    type: object
                    properties:
                      total_objects:
                        type: integer
                      new_documents:
                        type: integer
                      updated_documents:
                        type: integer
                      deleted_documents:
                        type: integer
                      failed_documents:
                        type: integer
        '400':
          description: Bad request - collection is not an object storage type
        '404':
          description: Collection not found
          content:
            application/json:
              schema:
                $ref: '#/components/schemas/failResponse'
        '500':
          description: Internal server error
          content:
            application/json:
              schema:
                $ref: '#/components/schemas/failResponse'
  /apikeys:
    get:
      summary: Get API keys
      description: Get API keys
      responses:
        '200':
          description: API keys
          content:
            application/json:
              schema:
                $ref: '#/components/schemas/apiKeyList'
        '401':
          description: Unauthorized
          content:
            application/json:
              schema:
                $ref: '#/components/schemas/failResponse'
    post:
      summary: Create API key
      description: Create API key
      security:
        - BearerAuth: []
      requestBody:
        required: true
        content:
          application/json:
            schema:
              $ref: '#/components/schemas/apiKeyCreate'
      responses:
        '200':
          description: API key created successfully
          content:
            application/json:
              schema:
                $ref: '#/components/schemas/apiKey'
        '401':
          description: Unauthorized
          content:
            application/json:
              schema:
                $ref: '#/components/schemas/failResponse'
  /apikeys/{apikey_id}:
    put:
      summary: Update API key
      description: Update API key
      security:
        - BearerAuth: []
      parameters:
        - name: apikey_id
          in: path
          required: true
          schema:
            type: string
      requestBody:
        required: true
        content:
          application/json:
            schema:
              $ref: '#/components/schemas/apiKeyUpdate'
      responses:
        '200':
          description: API key updated successfully
          content:
            application/json:
              schema:
                $ref: '#/components/schemas/apiKey'
        '401':
          description: Unauthorized
    delete:
      summary: Delete API key
      description: Delete API key
      security:
        - BearerAuth: []
      parameters:
        - name: apikey_id
          in: path
          required: true
          schema:
            type: string
      responses:
        '200':
          description: API key deleted successfully
        '401':
          description: Unauthorized
          content:
            application/json:
              schema:
                $ref: '#/components/schemas/failResponse'
        '404':
          description: API key not found
  /available_models:
    post:
      summary: Get available models with filtering
      description: |
        Get available models with tag filtering support.
        - No tag_filters or empty array: Returns only models with "recommend" tag (default)
        - Specific filters: Returns models matching the filter conditions
      requestBody:
        required: false
        content:
          application/json:
            schema:
              $ref: '#/components/schemas/tagFilterRequest'
            examples:
              default:
                summary: Default (recommend only)
                description: Empty request body returns only models with "recommend" tag
                value: {}
              all_models:
                summary: Get all models
                description: Empty tag_filters array returns all models
                value:
                  tag_filters: []
              simple_filter:
                summary: Simple tag filter
                description: Models with recommend tag
                value:
                  tag_filters:
                    - operation: OR
                      tags:
                        - recommend
              and_filter:
                summary: AND filter
                description: Models with both free and recommend tags
                value:
                  tag_filters:
                    - operation: AND
                      tags:
                        - free
                        - recommend
              or_filter:
                summary: OR filter
                description: Models with either openai or gpt tags
                value:
                  tag_filters:
                    - operation: OR
                      tags:
                        - openai
                        - gpt
              combined_filter:
                summary: Combined filter
                description: Complex logic - (free AND recommend) OR (openai)
                value:
                  tag_filters:
                    - operation: AND
                      tags:
                        - free
                        - recommend
                    - operation: OR
                      tags:
                        - openai
      responses:
        '200':
          description: Available models matching filter criteria
          content:
            application/json:
              schema:
                $ref: '#/components/schemas/modelConfigList'
        '400':
          description: Invalid tag filter format
          content:
            application/json:
              schema:
                $ref: '#/components/schemas/failResponse'
        '401':
          description: Unauthorized
          content:
            application/json:
              schema:
                $ref: '#/components/schemas/failResponse'
  /default_models:
    get:
      summary: Get default model configurations
      description: Get current default model settings for different scenarios
      responses:
        '200':
          description: Default models configuration
          content:
            application/json:
              schema:
                $ref: '#/components/schemas/defaultModelsResponse'
        '401':
          description: Unauthorized
          content:
            application/json:
              schema:
                $ref: '#/components/schemas/failResponse'
    put:
      summary: Update default model configurations
      description: Update default model settings for different scenarios
      requestBody:
        required: true
        content:
          application/json:
            schema:
              $ref: '#/components/schemas/defaultModelsUpdateRequest'
      responses:
        '200':
          description: Successfully updated default models
          content:
            application/json:
              schema:
                $ref: '#/components/schemas/defaultModelsResponse'
        '400':
          description: Bad request
          content:
            application/json:
              schema:
                $ref: '#/components/schemas/failResponse'
        '401':
          description: Unauthorized
          content:
            application/json:
              schema:
                $ref: '#/components/schemas/failResponse'
  /llm_configuration:
    get:
      summary: Get complete LLM configuration
      description: Get complete LLM configuration including providers and models
      responses:
        '200':
          description: Complete LLM configuration
          content:
            application/json:
              schema:
                $ref: '#/components/schemas/llmConfigurationResponse'
        '401':
          description: Unauthorized
          content:
            application/json:
              schema:
                $ref: '#/components/schemas/failResponse'
  /llm_providers:
    post:
      summary: Create a new LLM provider
      description: Create a new LLM provider with optional API key
      requestBody:
        required: true
        content:
          application/json:
            schema:
              $ref: '#/components/schemas/llmProviderCreateWithApiKey'
      responses:
        '200':
          description: LLM provider created successfully
          content:
            application/json:
              schema:
                $ref: '#/components/schemas/llmProvider'
        '400':
          description: Bad request
          content:
            application/json:
              schema:
                $ref: '#/components/schemas/failResponse'
        '401':
          description: Unauthorized
          content:
            application/json:
              schema:
                $ref: '#/components/schemas/failResponse'
  /llm_providers/{provider_name}:
    get:
      summary: Get a specific LLM provider
      description: Get a specific LLM provider by name
      parameters:
        - name: provider_name
          in: path
          required: true
          schema:
            type: string
          description: Provider name
      responses:
        '200':
          description: LLM provider details
          content:
            application/json:
              schema:
                $ref: '#/components/schemas/llmProvider'
        '401':
          description: Unauthorized
          content:
            application/json:
              schema:
                $ref: '#/components/schemas/failResponse'
        '404':
          description: Provider not found
          content:
            application/json:
              schema:
                $ref: '#/components/schemas/failResponse'
    put:
      summary: Update an LLM provider
      description: Update an existing LLM provider with optional API key
      parameters:
        - name: provider_name
          in: path
          required: true
          schema:
            type: string
          description: Provider name
      requestBody:
        required: true
        content:
          application/json:
            schema:
              $ref: '#/components/schemas/llmProviderUpdateWithApiKey'
      responses:
        '200':
          description: LLM provider updated successfully
          content:
            application/json:
              schema:
                $ref: '#/components/schemas/llmProvider'
        '400':
          description: Bad request
          content:
            application/json:
              schema:
                $ref: '#/components/schemas/failResponse'
        '401':
          description: Unauthorized
          content:
            application/json:
              schema:
                $ref: '#/components/schemas/failResponse'
        '404':
          description: Provider not found
          content:
            application/json:
              schema:
                $ref: '#/components/schemas/failResponse'
    delete:
      summary: Delete an LLM provider
      description: Delete an LLM provider (soft delete)
      parameters:
        - name: provider_name
          in: path
          required: true
          schema:
            type: string
          description: Provider name
      responses:
        '200':
          description: LLM provider deleted successfully
        '401':
          description: Unauthorized
          content:
            application/json:
              schema:
                $ref: '#/components/schemas/failResponse'
        '404':
          description: Provider not found
          content:
            application/json:
              schema:
                $ref: '#/components/schemas/failResponse'
  /llm_providers/{provider_name}/models:
    get:
      summary: Get models for a specific provider
      description: Get all models for a specific provider
      parameters:
        - name: provider_name
          in: path
          required: true
          schema:
            type: string
          description: Provider name
      responses:
        '200':
          description: List of provider models
          content:
            application/json:
              schema:
                $ref: '#/components/schemas/llmProviderModelList'
        '401':
          description: Unauthorized
          content:
            application/json:
              schema:
                $ref: '#/components/schemas/failResponse'
    post:
      summary: Create a new model for a provider
      description: Create a new model for a specific provider
      parameters:
        - name: provider_name
          in: path
          required: true
          schema:
            type: string
          description: Provider name
      requestBody:
        required: true
        content:
          application/json:
            schema:
              $ref: '#/components/schemas/llmProviderModelCreate'
      responses:
        '200':
          description: Model created successfully
          content:
            application/json:
              schema:
                $ref: '#/components/schemas/llmProviderModel'
        '400':
          description: Bad request
          content:
            application/json:
              schema:
                $ref: '#/components/schemas/failResponse'
        '401':
          description: Unauthorized
          content:
            application/json:
              schema:
                $ref: '#/components/schemas/failResponse'
  /llm_providers/{provider_name}/models/{api}/{model}:
    put:
      summary: Update a provider model
      description: Update a specific model of a provider
      parameters:
        - name: provider_name
          in: path
          required: true
          schema:
            type: string
          description: Provider name
        - name: api
          in: path
          required: true
          schema:
            type: string
            enum:
              - completion
              - embedding
              - rerank
          description: API type
        - name: model
          in: path
          required: true
          schema:
            type: string
          description: Model name (supports names with slashes, will be URL decoded)
          style: simple
          explode: false
      requestBody:
        required: true
        content:
          application/json:
            schema:
              $ref: '#/components/schemas/llmProviderModelUpdate'
      responses:
        '200':
          description: Model updated successfully
          content:
            application/json:
              schema:
                $ref: '#/components/schemas/llmProviderModel'
        '400':
          description: Bad request
          content:
            application/json:
              schema:
                $ref: '#/components/schemas/failResponse'
        '401':
          description: Unauthorized
          content:
            application/json:
              schema:
                $ref: '#/components/schemas/failResponse'
        '404':
          description: Model not found
          content:
            application/json:
              schema:
                $ref: '#/components/schemas/failResponse'
    delete:
      summary: Delete a provider model
      description: Delete a specific model of a provider
      parameters:
        - name: provider_name
          in: path
          required: true
          schema:
            type: string
          description: Provider name
        - name: api
          in: path
          required: true
          schema:
            type: string
            enum:
              - completion
              - embedding
              - rerank
          description: API type
        - name: model
          in: path
          required: true
          schema:
            type: string
          description: Model name (supports names with slashes, will be URL decoded)
          style: simple
          explode: false
      responses:
        '200':
          description: Model deleted successfully
        '401':
          description: Unauthorized
          content:
            application/json:
              schema:
                $ref: '#/components/schemas/failResponse'
        '404':
          description: Model not found
          content:
            application/json:
              schema:
                $ref: '#/components/schemas/failResponse'
  /llm_provider_models:
    get:
      summary: List all LLM provider models
      description: List all LLM provider models, optionally filtered by provider
      parameters:
        - name: provider_name
          in: query
          required: false
          schema:
            type: string
          description: Optional filter by provider name
      responses:
        '200':
          description: List of LLM provider models
          content:
            application/json:
              schema:
                $ref: '#/components/schemas/llmProviderModelList'
        '401':
          description: Unauthorized
          content:
            application/json:
              schema:
                $ref: '#/components/schemas/failResponse'
  /embeddings:
    post:
      summary: Create embeddings
      description: |
        Generate embeddings for the given input text(s) using the specified provider and model.
        This endpoint is compatible with OpenAI's embeddings API format, but includes an additional
        'provider' parameter to specify which LLM provider to use.

        The endpoint supports both single text inputs and batch processing of multiple texts.
        It requires the provider to be configured in the user's Model Service Provider (MSP) settings
        with a valid API key.
      tags:
        - LLM
      security:
        - BearerAuth: []
        - CookieAuth: []
      requestBody:
        required: true
        content:
          application/json:
            schema:
              $ref: '#/components/schemas/embeddingRequest'
            examples:
              single_text:
                summary: Single text embedding
                description: Generate embedding for a single text input
                value:
                  provider: openai
                  model: text-embedding-3-small
                  input: The food was delicious and the waiter was very attentive.
              multiple_texts:
                summary: Batch text embeddings
                description: Generate embeddings for multiple text inputs
                value:
                  provider: openai
                  model: text-embedding-3-small
                  input:
                    - The food was delicious and the waiter was very attentive.
                    - I had a wonderful experience at this restaurant.
                    - The service was excellent and the ambiance was perfect.
              different_provider:
                summary: Using different provider
                description: Generate embeddings using a different provider
                value:
                  provider: anthropic
                  model: text-embedding-ada-002
                  input: This is a sample text for embedding generation.
      responses:
        '200':
          description: Successfully generated embeddings
          content:
            application/json:
              schema:
                $ref: '#/components/schemas/embeddingResponse'
              examples:
                single_result:
                  summary: Single embedding result
                  description: Response for single text input
                  value:
                    object: list
                    data:
                      - object: embedding
                        embedding:
                          - 0.0023064255
                          - -0.009327292
                          - 0.015797421
                          - -0.007654321
                        index: 0
                    model: text-embedding-3-small
                    usage:
                      prompt_tokens: 16
                      total_tokens: 16
                multiple_results:
                  summary: Multiple embedding results
                  description: Response for multiple text inputs
                  value:
                    object: list
                    data:
                      - object: embedding
                        embedding:
                          - 0.0023064255
                          - -0.009327292
                          - 0.015797421
                          - -0.007654321
                        index: 0
                      - object: embedding
                        embedding:
                          - 0.0012345678
                          - -0.0087654321
                          - 0.0199887766
                          - -0.003456789
                        index: 1
                    model: text-embedding-3-small
                    usage:
                      prompt_tokens: 32
                      total_tokens: 32
        '400':
          description: Bad request - Invalid input parameters
          content:
            application/json:
              schema:
                $ref: '#/components/schemas/failResponse'
              examples:
                empty_input:
                  summary: Empty input
                  description: Input cannot be empty
                  value:
                    success: false
                    message: Input cannot be empty
                invalid_provider:
                  summary: Provider not found
                  description: Specified provider is not configured for the user
                  value:
                    success: false
                    message: Provider 'invalid_provider' not found for user
                model_not_found:
                  summary: Model not found
                  description: Specified model not found for the provider
                  value:
                    success: false
                    message: Model 'invalid_model' not found for provider 'openai'
        '401':
          description: Unauthorized - Authentication required
          content:
            application/json:
              schema:
                $ref: '#/components/schemas/failResponse'
              example:
                success: false
                message: Authentication required
        '500':
          description: Internal server error - Embedding generation failed
          content:
            application/json:
              schema:
                $ref: '#/components/schemas/failResponse'
              examples:
                embedding_error:
                  summary: Embedding generation failed
                  description: Error during embedding generation process
                  value:
                    success: false
                    message: 'Embedding generation failed: API rate limit exceeded'
                configuration_error:
                  summary: Configuration error
                  description: Provider configuration issue
                  value:
                    success: false
                    message: API key not configured for provider 'openai'
  /rerank:
    post:
      summary: Rerank documents
      description: |
        Rerank a list of documents based on their relevance to a given query using the specified 
        provider and model. This endpoint follows the industry-standard rerank API format used by
        providers like Cohere, Jina AI, and others.

        The endpoint supports both simple text lists and structured document objects with metadata.
        Documents are returned ordered by relevance score (highest first), with optional top_k 
        filtering to limit the number of results.

        The provider must be configured in the user's Model Service Provider (MSP) settings
        with a valid API key and support rerank functionality.
      tags:
        - LLM
      security:
        - BearerAuth: []
        - CookieAuth: []
      requestBody:
        required: true
        content:
          application/json:
            schema:
              $ref: '#/components/schemas/rerankRequest'
            examples:
              simple_text_list:
                summary: Simple text documents
                description: Rerank a list of text documents
                value:
                  provider: cohere
                  model: rerank-english-v3.0
                  query: What is the capital of France?
                  documents:
                    - Paris is the capital of France.
                    - London is the capital of England.
                    - Berlin is the capital of Germany.
                    - Madrid is the capital of Spain.
                  top_k: 3
                  return_documents: true
              structured_documents:
                summary: Documents with metadata
                description: Rerank documents with additional metadata
                value:
                  provider: jina_ai
                  model: jina-reranker-v1-base-en
                  query: artificial intelligence machine learning
                  documents:
                    - text: Machine learning is a subset of artificial intelligence that enables computers to learn and improve from experience.
                      metadata:
                        id: doc_1
                        source: encyclopedia
                        category: technology
                    - text: Natural language processing is a branch of AI that helps computers understand human language.
                      metadata:
                        id: doc_2
                        source: research_paper
                        category: nlp
                    - text: The weather today is sunny with a temperature of 25 degrees Celsius.
                      metadata:
                        id: doc_3
                        source: weather_report
                        category: weather
                  top_k: 2
                  return_documents: true
              different_provider:
                summary: Using different provider
                description: Rerank using a different provider and model
                value:
                  provider: huggingface
                  model: BAAI/bge-reranker-base
                  query: renewable energy sources
                  documents:
                    - Solar energy is a clean and renewable source of power.
                    - Coal is a non-renewable fossil fuel.
                    - Wind energy harnesses the power of wind to generate electricity.
                    - Nuclear energy provides a large amount of power from uranium.
                  top_k: 5
                  return_documents: false
      responses:
        '200':
          description: Successfully reranked documents
          content:
            application/json:
              schema:
                $ref: '#/components/schemas/rerankResponse'
              examples:
                simple_rerank_result:
                  summary: Simple rerank result
                  description: Response for simple text documents with full content
                  value:
                    object: list
                    data:
                      - index: 0
                        relevance_score: 0.95
                        document:
                          text: Paris is the capital of France.
                      - index: 3
                        relevance_score: 0.12
                        document:
                          text: Madrid is the capital of Spain.
                      - index: 1
                        relevance_score: 0.08
                        document:
                          text: London is the capital of England.
                    model: rerank-english-v3.0
                    usage:
                      total_tokens: 156
                structured_rerank_result:
                  summary: Structured documents result
                  description: Response for documents with metadata
                  value:
                    object: list
                    data:
                      - index: 0
                        relevance_score: 0.92
                        document:
                          text: Machine learning is a subset of artificial intelligence that enables computers to learn and improve from experience.
                          metadata:
                            id: doc_1
                            source: encyclopedia
                            category: technology
                      - index: 1
                        relevance_score: 0.87
                        document:
                          text: Natural language processing is a branch of AI that helps computers understand human language.
                          metadata:
                            id: doc_2
                            source: research_paper
                            category: nlp
                    model: jina-reranker-v1-base-en
                    usage:
                      total_tokens: 284
                score_only_result:
                  summary: Scores without documents
                  description: Response when return_documents=false
                  value:
                    object: list
                    data:
                      - index: 0
                        relevance_score: 0.89
                      - index: 2
                        relevance_score: 0.76
                      - index: 3
                        relevance_score: 0.23
                    model: BAAI/bge-reranker-base
                    usage:
                      total_tokens: 198
        '400':
          description: Bad request - Invalid input parameters
          content:
            application/json:
              schema:
                $ref: '#/components/schemas/failResponse'
              examples:
                empty_query:
                  summary: Empty query
                  description: Query cannot be empty
                  value:
                    success: false
                    message: Query cannot be empty
                empty_documents:
                  summary: Empty documents
                  description: Documents list cannot be empty
                  value:
                    success: false
                    message: Documents list cannot be empty
                invalid_provider:
                  summary: Provider not found
                  description: Specified provider is not configured for the user
                  value:
                    success: false
                    message: Provider 'invalid_provider' not found for user
                model_not_found:
                  summary: Model not found
                  description: Specified model not found for the provider
                  value:
                    success: false
                    message: Model 'invalid_model' not found for provider 'cohere'
                too_many_documents:
                  summary: Too many documents
                  description: Document count exceeds provider limits
                  value:
                    success: false
                    message: 'Too many documents: 1500 exceeds maximum 1000 for model ''rerank-english-v3.0'''
                invalid_top_k:
                  summary: Invalid top_k value
                  description: top_k must be positive and not exceed document count
                  value:
                    success: false
                    message: top_k value 15 exceeds document count 10
        '401':
          description: Unauthorized - Authentication required
          content:
            application/json:
              schema:
                $ref: '#/components/schemas/failResponse'
              example:
                success: false
                message: Authentication required
        '500':
          description: Internal server error - Rerank operation failed
          content:
            application/json:
              schema:
                $ref: '#/components/schemas/failResponse'
              examples:
                rerank_error:
                  summary: Rerank operation failed
                  description: Error during rerank process
                  value:
                    success: false
                    message: 'Rerank operation failed: API rate limit exceeded'
                configuration_error:
                  summary: Configuration error
                  description: Provider configuration issue
                  value:
                    success: false
                    message: API key not configured for provider 'cohere'
  /config:
    get:
      summary: Get system configuration
      description: Get system configuration
      security:
        - BearerAuth: []
      responses:
        '200':
          description: System configuration
          content:
            application/json:
              schema:
                $ref: '#/components/schemas/config'
        '401':
          description: Unauthorized
          content:
            application/json:
              schema:
                $ref: '#/components/schemas/failResponse'
  /prompt-templates:
    get:
      summary: Get prompt templates
      description: Get prompt templates
      responses:
        '200':
          description: A list of prompt templates
          content:
            application/json:
              schema:
                $ref: '#/components/schemas/promptTemplateList'
        '401':
          description: Unauthorized
          content:
            application/json:
              schema:
                $ref: '#/components/schemas/failResponse'
  /audit-logs:
    get:
      tags:
        - audit
      summary: List audit logs
      description: List audit logs with pagination, sorting and filtering options
      operationId: list_audit_logs
      parameters:
        - name: page
          in: query
          schema:
            type: integer
            minimum: 1
            default: 1
          description: Page number (1-based)
        - name: page_size
          in: query
          schema:
            type: integer
            minimum: 1
            maximum: 100
            default: 20
          description: Number of items per page
        - name: sort_by
          in: query
          schema:
            type: string
            enum:
              - created
              - duration
              - status_code
              - api_name
          description: Field to sort by
        - name: sort_order
          in: query
          schema:
            type: string
            enum:
              - asc
              - desc
            default: desc
          description: Sort order
        - name: search
          in: query
          schema:
            type: string
          description: Search in API name or path
        - name: user_id
          in: query
          required: false
          schema:
            type: string
          description: Filter by user ID
        - name: resource_type
          in: query
          required: false
          schema:
            type: string
            enum:
              - collection
              - document
              - bot
              - chat
              - message
              - api_key
              - llm
              - llm_provider
              - llm_provider_model
              - model_service_provider
              - user
              - flow
              - search
              - index
          description: Filter by resource type
        - name: api_name
          in: query
          required: false
          schema:
            type: string
          description: Filter by API name
        - name: http_method
          in: query
          required: false
          schema:
            type: string
            enum:
              - GET
              - POST
              - PUT
              - DELETE
              - PATCH
          description: Filter by HTTP method
        - name: status_code
          in: query
          required: false
          schema:
            type: integer
          description: Filter by HTTP status code
        - name: start_date
          in: query
          required: false
          schema:
            type: string
            format: date-time
          description: Filter by start date
        - name: end_date
          in: query
          required: false
          schema:
            type: string
            format: date-time
          description: Filter by end date
      responses:
        '200':
          description: Audit logs retrieved successfully
          content:
            application/json:
              schema:
                $ref: '#/components/schemas/auditLogList'
        '403':
          description: Admin access required
  /audit-logs/{audit_id}:
    get:
      tags:
        - audit
      summary: Get audit log detail
      description: Get a specific audit log by ID
      operationId: get_audit_log
      parameters:
        - name: audit_id
          in: path
          required: true
          schema:
            type: string
          description: Audit log ID
      responses:
        '200':
          description: Audit log retrieved successfully
          content:
            application/json:
              schema:
                $ref: '#/components/schemas/auditLog'
        '403':
          description: Admin access required
        '404':
          description: Audit log not found
  /invite:
    post:
      summary: Create an invitation
      description: Create a new invitation for a user to register
      requestBody:
        required: true
        content:
          application/json:
            schema:
              $ref: '#/components/schemas/invitationCreate'
      responses:
        '200':
          description: Invitation created successfully
          content:
            application/json:
              schema:
                $ref: '#/components/schemas/invitation'
        '401':
          description: Unauthorized
          content:
            application/json:
              schema:
                $ref: '#/components/schemas/failResponse'
  /invitations:
    get:
      summary: Get all invitations
      description: Get all invitations
      responses:
        '200':
          description: Invitations fetched successfully
          content:
            application/json:
              schema:
                $ref: '#/components/schemas/invitationList'
        '401':
          description: Unauthorized
          content:
            application/json:
              schema:
                $ref: '#/components/schemas/failResponse'
  /register:
    post:
      summary: Register a new user
      description: Register a new user with an invitation token
      requestBody:
        required: true
        content:
          application/json:
            schema:
              $ref: '#/components/schemas/register'
      responses:
        '200':
          description: User created successfully
          content:
            application/json:
              schema:
                $ref: '#/components/schemas/user'
        '401':
          description: Unauthorized
          content:
            application/json:
              schema:
                $ref: '#/components/schemas/failResponse'
  /login:
    post:
      summary: Login a user
      description: Login a user with username and password
      requestBody:
        required: true
        content:
          application/json:
            schema:
              $ref: '#/components/schemas/login'
      responses:
        '200':
          description: Login successful
          content:
            application/json:
              schema:
                $ref: '#/components/schemas/user'
        '401':
          description: Unauthorized
          content:
            application/json:
              schema:
                $ref: '#/components/schemas/failResponse'
  /logout:
    post:
      summary: Logout a user
      description: Logout a user
      responses:
        '200':
          description: Logout successful
  /users:
    get:
      summary: Get all users
      description: Get all users
      responses:
        '200':
          description: Users fetched successfully
          content:
            application/json:
              schema:
                $ref: '#/components/schemas/userList'
        '401':
          description: Unauthorized
          content:
            application/json:
              schema:
                $ref: '#/components/schemas/failResponse'
  /user:
    get:
      summary: Get user info
      description: Get user info
      responses:
        '200':
          description: User info
          content:
            application/json:
              schema:
                $ref: '#/components/schemas/user'
        '401':
          description: Unauthorized
          content:
            application/json:
              schema:
                $ref: '#/components/schemas/failResponse'
  /change-password:
    post:
      summary: Change user password
      description: Change user password
      requestBody:
        required: true
        content:
          application/json:
            schema:
              $ref: '#/components/schemas/changePassword'
      responses:
        '200':
          description: Password changed successfully
  /users/{user_id}:
    delete:
      summary: Delete a user
      description: Delete a user
      parameters:
        - name: user_id
          in: path
          required: true
          schema:
            type: string
      responses:
        '200':
          description: User deleted successfully
  /quotas:
    get:
      summary: Get user quotas
      description: Get quota information for the current user or specific user (admin only)
      tags:
        - quotas
      parameters:
        - name: user_id
          in: query
          description: User ID to get quotas for (admin only, defaults to current user)
          required: false
          schema:
            type: string
            example: user123
        - name: search
          in: query
          description: Search term for username, email, or user ID (admin only)
          required: false
          schema:
            type: string
            example: john
      responses:
        '200':
          description: Quota information retrieved successfully
          content:
            application/json:
              schema:
                oneOf:
                  - $ref: '#/components/schemas/userQuotaInfo'
                  - $ref: '#/components/schemas/userQuotaList'
        '401':
          description: Unauthorized
          content:
            application/json:
              schema:
                $ref: '#/components/schemas/failResponse'
        '403':
          description: Forbidden - Admin access required for other users
          content:
            application/json:
              schema:
                $ref: '#/components/schemas/failResponse'
        '404':
          description: User not found
          content:
            application/json:
              schema:
                $ref: '#/components/schemas/failResponse'
  /quotas/{user_id}:
    put:
      summary: Update user quota
      description: Update quota limit for a specific user (admin only)
      tags:
        - quotas
      parameters:
        - name: user_id
          in: path
          description: User ID to update quota for
          required: true
          schema:
            type: string
            example: user123
      requestBody:
        required: true
        content:
          application/json:
            schema:
              $ref: '#/components/schemas/quotaUpdateRequest'
      responses:
        '200':
          description: Quota updated successfully
          content:
            application/json:
              schema:
                $ref: '#/components/schemas/quotaUpdateResponse'
        '400':
          description: Invalid request data
          content:
            application/json:
              schema:
                $ref: '#/components/schemas/failResponse'
        '401':
          description: Unauthorized
          content:
            application/json:
              schema:
                $ref: '#/components/schemas/failResponse'
        '403':
          description: Forbidden - Admin access required
          content:
            application/json:
              schema:
                $ref: '#/components/schemas/failResponse'
        '404':
          description: User not found
          content:
            application/json:
              schema:
                $ref: '#/components/schemas/failResponse'
  /quotas/{user_id}/recalculate:
    post:
      summary: Recalculate user quota usage
      description: Recalculate and update current usage for all quota types for a user (admin only)
      tags:
        - quotas
      parameters:
        - name: user_id
          in: path
          description: User ID to recalculate quotas for
          required: true
          schema:
            type: string
            example: user123
      responses:
        '200':
          description: Quota usage recalculated successfully
          content:
            application/json:
              schema:
                type: object
                properties:
                  success:
                    type: boolean
                    example: true
                  message:
                    type: string
                    example: Quota usage recalculated successfully
                  updated_usage:
                    type: object
                    additionalProperties:
                      type: integer
                    example:
                      max_collection_count: 3
                      max_document_count: 25
                      max_bot_count: 2
        '401':
          description: Unauthorized
          content:
            application/json:
              schema:
                $ref: '#/components/schemas/failResponse'
        '403':
          description: Forbidden - Admin access required
          content:
            application/json:
              schema:
                $ref: '#/components/schemas/failResponse'
        '404':
          description: User not found
          content:
            application/json:
              schema:
                $ref: '#/components/schemas/failResponse'
  /system/default-quotas:
    get:
      summary: Get system default quotas
      description: Get system default quota configuration (admin only)
      tags:
        - quotas
      responses:
        '200':
          description: System default quotas retrieved successfully
          content:
            application/json:
              schema:
                $ref: '#/components/schemas/systemDefaultQuotasResponse'
        '401':
          description: Unauthorized
          content:
            application/json:
              schema:
                $ref: '#/components/schemas/failResponse'
        '403':
          description: Forbidden - Admin access required
          content:
            application/json:
              schema:
                $ref: '#/components/schemas/failResponse'
        '500':
          description: Internal server error
          content:
            application/json:
              schema:
                $ref: '#/components/schemas/failResponse'
    put:
      summary: Update system default quotas
      description: Update system default quota configuration (admin only)
      tags:
        - quotas
      requestBody:
        required: true
        content:
          application/json:
            schema:
              $ref: '#/components/schemas/systemDefaultQuotasUpdateRequest'
      responses:
        '200':
          description: System default quotas updated successfully
          content:
            application/json:
              schema:
                $ref: '#/components/schemas/systemDefaultQuotasUpdateResponse'
        '400':
          description: Invalid request data
          content:
            application/json:
              schema:
                $ref: '#/components/schemas/failResponse'
        '401':
          description: Unauthorized
          content:
            application/json:
              schema:
                $ref: '#/components/schemas/failResponse'
        '403':
          description: Forbidden - Admin access required
          content:
            application/json:
              schema:
                $ref: '#/components/schemas/failResponse'
        '500':
          description: Internal server error
          content:
            application/json:
              schema:
                $ref: '#/components/schemas/failResponse'
  /web/search:
    post:
      summary: Web search
      description: Perform web search using various search engines
      tags:
        - web
      security:
        - BearerAuth: []
        - CookieAuth: []
      requestBody:
        required: true
        content:
          application/json:
            schema:
              $ref: '#/components/schemas/webSearchRequest'
            examples:
              simple_search:
                summary: Simple search
                description: Basic web search
                value:
                  query: ApeRAG 2025年最新发展
                  max_results: 5
              advanced_search:
                summary: Advanced search
                description: Search with custom parameters
                value:
                  query: 机器学习最新进展
                  max_results: 10
                  timeout: 30
                  locale: zh-CN
      responses:
        '200':
          description: Search completed successfully
          content:
            application/json:
              schema:
                $ref: '#/components/schemas/webSearchResponse'
              examples:
                search_results:
                  summary: Search results
                  description: Successful search with results
                  value:
                    query: ApeRAG 2025年最新发展
                    results:
                      - rank: 1
                        title: ApeRAG 2025年技术路线图
                        url: https://example.com/aperag-2025-roadmap
                        snippet: ApeRAG在2025年将重点发展...
                        domain: example.com
                        timestamp: '2025-01-01T00:00:00Z'
                    total_results: 1
                    search_time: 1.2
        '400':
          description: Bad request - Invalid search parameters
          content:
            application/json:
              schema:
                $ref: '#/components/schemas/failResponse'
              examples:
                empty_query:
                  summary: Empty query
                  description: Query cannot be empty
                  value:
                    code: '400'
                    message: Search query cannot be empty
                invalid_engine:
                  summary: Invalid search engine
                  description: Unsupported search engine
                  value:
                    code: '400'
                    message: 'Unsupported search engine: invalid_engine'
        '401':
          description: Unauthorized
          content:
            application/json:
              schema:
                $ref: '#/components/schemas/failResponse'
        '500':
          description: Internal server error - Search failed
          content:
            application/json:
              schema:
                $ref: '#/components/schemas/failResponse'
              examples:
                search_error:
                  summary: Search failed
                  description: Search operation failed
                  value:
                    code: '500'
                    message: 'Search failed: Network timeout'
  /web/read:
    post:
      summary: Web content reading
      description: Read and extract content from web pages
      tags:
        - web
      security:
        - BearerAuth: []
        - CookieAuth: []
      requestBody:
        required: true
        content:
          application/json:
            schema:
              $ref: '#/components/schemas/webReadRequest'
            examples:
              single_url:
                summary: Single URL
                description: Read content from a single URL
                value:
                  urls: https://example.com/article
                  timeout: 30
              multiple_urls:
                summary: Multiple URLs
                description: Read content from multiple URLs
                value:
                  urls:
                    - https://example.com/article1
                    - https://example.com/article2
                  max_concurrent: 2
              advanced_reading:
                summary: Advanced content extraction
                description: Content extraction with CSS selectors
                value:
                  urls: https://example.com/spa-page
                  css_selector: article .content
                  wait_for_selector: .loading-complete
                  exclude_selector: .ads, .sidebar
                  timeout: 45
                  locale: zh-CN
      responses:
        '200':
          description: Content reading completed
          content:
            application/json:
              schema:
                $ref: '#/components/schemas/webReadResponse'
              examples:
                single_success:
                  summary: Single URL success
                  description: Successfully read single URL
                  value:
                    results:
                      - url: https://example.com/article
                        status: success
                        title: 示例文章标题
                        content: |-
                          # 示例文章

                          这是文章内容...
                        extracted_at: '2025-01-07T10:00:00Z'
                        word_count: 500
                        token_count: 750
                    total_urls: 1
                    successful: 1
                    failed: 0
                    processing_time: 2.5
                mixed_results:
                  summary: Mixed results
                  description: Some URLs succeeded, some failed
                  value:
                    results:
                      - url: https://example.com/article1
                        status: success
                        title: 成功的文章
                        content: |-
                          # 成功读取

                          内容...
                        extracted_at: '2025-01-07T10:00:00Z'
                        word_count: 300
                        token_count: 450
                      - url: https://invalid-url.com/404
                        status: error
                        error: 页面无法访问
                        error_code: TIMEOUT
                    total_urls: 2
                    successful: 1
                    failed: 1
                    processing_time: 5.2
        '400':
          description: Bad request - Invalid read parameters
          content:
            application/json:
              schema:
                $ref: '#/components/schemas/failResponse'
              examples:
                empty_urls:
                  summary: Empty URLs
                  description: URLs list cannot be empty
                  value:
                    code: '400'
                    message: URLs list cannot be empty
                invalid_url:
                  summary: Invalid URL format
                  description: URL format is invalid
                  value:
                    code: '400'
                    message: Invalid URL format
        '401':
          description: Unauthorized
          content:
            application/json:
              schema:
                $ref: '#/components/schemas/failResponse'
        '500':
          description: Internal server error - Reading failed
          content:
            application/json:
              schema:
                $ref: '#/components/schemas/failResponse'
              examples:
                read_error:
                  summary: Reading failed
                  description: Content reading operation failed
                  value:
                    code: '500'
                    message: 'Content reading failed: Provider error'
  /question-sets:
    get:
      tags:
        - evaluation
      summary: List all question sets for the current user
      security:
        - BearerAuth: []
      operationId: list_question_sets_api_v1_question_sets_get
      parameters:
        - name: page
          in: query
          schema:
            type: integer
            default: 1
        - name: page_size
          in: query
          schema:
            type: integer
            default: 10
      responses:
        '200':
          description: Successful Response
          content:
            application/json:
              schema:
                $ref: '#/components/schemas/QuestionSetList'
    post:
      tags:
        - evaluation
      summary: Create a new question set
      security:
        - BearerAuth: []
      operationId: create_question_set_api_v1_question_sets_post
      requestBody:
        content:
          application/json:
            schema:
              $ref: '#/components/schemas/QuestionSetCreate'
      responses:
        '200':
          description: Successful Response
          content:
            application/json:
              schema:
                $ref: '#/components/schemas/QuestionSet'
  /question-sets/generate:
    post:
      tags:
        - evaluation
      summary: Generate a question set from a collection
      security:
        - BearerAuth: []
      operationId: generate_question_set_api_v1_question_sets_generate_post
      requestBody:
        content:
          application/json:
            schema:
              $ref: '#/components/schemas/QuestionSetGenerate'
      responses:
        '200':
          description: Successful Response
          content:
            application/json:
              schema:
                $ref: '#/components/schemas/QuestionSetDetail'
  /question-sets/{qs_id}:
    get:
      tags:
        - evaluation
      summary: Get details of a question set
      security:
        - BearerAuth: []
      operationId: get_question_set_api_v1_question_sets__qs_id__get
      parameters:
        - name: qs_id
          in: path
          required: true
          schema:
            type: string
      responses:
        '200':
          description: Successful Response
          content:
            application/json:
              schema:
                $ref: '#/components/schemas/QuestionSetDetail'
    put:
      tags:
        - evaluation
      summary: Update a question set
      security:
        - BearerAuth: []
      operationId: update_question_set_api_v1_question_sets__qs_id__put
      parameters:
        - name: qs_id
          in: path
          required: true
          schema:
            type: string
      requestBody:
        content:
          application/json:
            schema:
              $ref: '#/components/schemas/QuestionSetUpdate'
      responses:
        '200':
          description: Successful Response
          content:
            application/json:
              schema:
                $ref: '#/components/schemas/QuestionSet'
    delete:
      tags:
        - evaluation
      summary: Delete a question set
      security:
        - BearerAuth: []
      operationId: delete_question_set_api_v1_question_sets__qs_id__delete
      parameters:
        - name: qs_id
          in: path
          required: true
          schema:
            type: string
      responses:
        '204':
          description: Successful Response
  /question-sets/{qs_id}/questions:
    post:
      tags:
        - evaluation
      summary: Add questions to a question set
      security:
        - BearerAuth: []
      operationId: add_questions_api_v1_question_sets__qs_id__questions_post
      parameters:
        - name: qs_id
          in: path
          required: true
          schema:
            type: string
      requestBody:
        content:
          application/json:
            schema:
              $ref: '#/components/schemas/QuestionsAdd'
      responses:
        '200':
          description: Successful Response
          content:
            application/json:
              schema:
                type: array
                items:
                  $ref: '#/components/schemas/Question'
  /question-sets/{qs_id}/questions/{q_id}:
    put:
      tags:
        - evaluation
      summary: Update a question
      security:
        - BearerAuth: []
      operationId: update_question_api_v1_question_sets__qs_id__questions__q_id__put
      parameters:
        - name: qs_id
          in: path
          required: true
          schema:
            type: string
        - name: q_id
          in: path
          required: true
          schema:
            type: string
      requestBody:
        content:
          application/json:
            schema:
              $ref: '#/components/schemas/QuestionUpdate'
      responses:
        '200':
          description: Successful Response
          content:
            application/json:
              schema:
                $ref: '#/components/schemas/Question'
    delete:
      tags:
        - evaluation
      summary: Delete a question
      security:
        - BearerAuth: []
      operationId: delete_question_api_v1_question_sets__qs_id__questions__q_id__delete
      parameters:
        - name: qs_id
          in: path
          required: true
          schema:
            type: string
        - name: q_id
          in: path
          required: true
          schema:
            type: string
      responses:
        '204':
          description: Successful Response
  /evaluations:
    get:
      tags:
        - evaluation
      summary: List all evaluation tasks
      security:
        - BearerAuth: []
      operationId: list_evaluations_api_v1_evaluations_get
      parameters:
        - name: page
          in: query
          schema:
            type: integer
            default: 1
        - name: page_size
          in: query
          schema:
            type: integer
            default: 10
      responses:
        '200':
          description: Successful Response
          content:
            application/json:
              schema:
                $ref: '#/components/schemas/EvaluationList'
    post:
      tags:
        - evaluation
      summary: Create and start a new evaluation task
      security:
        - BearerAuth: []
      operationId: create_evaluation_api_v1_evaluations_post
      requestBody:
        content:
          application/json:
            schema:
              $ref: '#/components/schemas/EvaluationCreate'
      responses:
        '200':
          description: Successful Response
          content:
            application/json:
              schema:
                $ref: '#/components/schemas/Evaluation'
  /evaluations/{eval_id}:
    get:
      tags:
        - evaluation
      summary: Get details of an evaluation task
      security:
        - BearerAuth: []
      operationId: get_evaluation_api_v1_evaluations__eval_id__get
      parameters:
        - name: eval_id
          in: path
          required: true
          schema:
            type: string
      responses:
        '200':
          description: Successful Response
          content:
            application/json:
              schema:
                $ref: '#/components/schemas/EvaluationDetail'
    delete:
      tags:
        - evaluation
      summary: Delete an evaluation task
      security:
        - BearerAuth: []
      operationId: delete_evaluation_api_v1_evaluations__eval_id__delete
      parameters:
        - name: eval_id
          in: path
          required: true
          schema:
            type: string
      responses:
        '204':
          description: Successful Response
  /evaluations/{eval_id}/pause:
    post:
      tags:
        - evaluation
      summary: Pause an evaluation task
      security:
        - BearerAuth: []
      operationId: pause_evaluation_api_v1_evaluations__eval_id__pause_post
      parameters:
        - name: eval_id
          in: path
          required: true
          schema:
            type: string
      responses:
        '200':
          description: Successful Response
          content:
            application/json:
              schema:
                $ref: '#/components/schemas/Evaluation'
  /evaluations/{eval_id}/resume:
    post:
      tags:
        - evaluation
      summary: Resume an evaluation task
      security:
        - BearerAuth: []
      operationId: resume_evaluation_api_v1_evaluations__eval_id__resume_post
      parameters:
        - name: eval_id
          in: path
          required: true
          schema:
            type: string
      responses:
        '200':
          description: Successful Response
          content:
            application/json:
              schema:
                $ref: '#/components/schemas/Evaluation'
  /evaluations/{eval_id}/retry:
    post:
      tags:
        - evaluation
      summary: Retry failed items in an evaluation task
      security:
        - BearerAuth: []
      operationId: retry_evaluation_api_v1_evaluations__eval_id__retry_post
      parameters:
        - name: eval_id
          in: path
          required: true
          schema:
            type: string
        - name: scope
          in: query
          required: false
          schema:
            type: string
            enum:
              - failed
              - all
            default: failed
      responses:
        '200':
          description: Successful Response
          content:
            application/json:
              schema:
                $ref: '#/components/schemas/Evaluation'
  /evaluations/chat_with_agent:
    post:
      tags:
        - evaluation
      summary: (Internal) Chat with an agent for evaluation purposes
      description: |
        This is an internal endpoint used by the evaluation service to run the agent chat logic in the main FastAPI process, avoiding issues with Celery's execution context. It should be protected by an internal API key.
      operationId: chat_with_agent_for_evaluation_api_v1_evaluations_chat_with_agent_post
      security:
        - BearerAuth: []
      requestBody:
        content:
          application/json:
            schema:
              $ref: '#/components/schemas/EvaluationChatWithAgentRequest'
      responses:
        '200':
          description: Successful Response from Agent
          content:
            application/json:
              schema:
                $ref: '#/components/schemas/EvaluationChatWithAgentResponse'
        '401':
          description: Unauthorized
        '422':
          description: Validation Error
  /agent/message:
    post:
      summary: (Doc Only) Agent message format for WebSocket/SSE
      description: |
        This endpoint is for documentation and model generation only. Actual communication should use WebSocket or SSE.
      requestBody:
        required: true
        content:
          application/json:
            schema:
              $ref: '#/components/schemas/AgentMessage'
      responses:
        '200':
          description: Dummy response
          content:
            application/json:
              schema:
                type: object
                properties:
                  result:
                    type: string
components:
  securitySchemes:
    BearerAuth:
      type: http
      scheme: bearer
    ApiKeyAuth:
      type: apiKey
      in: header
      name: Authorization
    CookieAuth:
      type: apiKey
      in: cookie
      name: sessionid
  schemas:
    bot:
      type: object
      properties:
        id:
          type: string
        title:
          type: string
        description:
          type: string
        type:
          type: string
          enum:
            - knowledge
            - common
            - agent
        config:
          type: string
        collection_ids:
          type: array
          items:
            type: string
        created:
          type: string
          format: date-time
        updated:
          type: string
          format: date-time
    pageResult:
      description: PageResult info (deprecated, use paginatedResponse instead)
      properties:
        page_number:
          type: integer
          description: The page number
        page_size:
          type: integer
          description: The page size
        count:
          type: integer
          description: The total count of items
      type: object
    botList:
      type: object
      description: A list of bots
      properties:
        items:
          type: array
          items:
            $ref: '#/components/schemas/bot'
        pageResult:
          $ref: '#/components/schemas/pageResult'
    failResponse:
      type: object
      properties:
        code:
          type: string
          description: Error code
          example: '400'
        message:
          type: string
          description: Error message
          example: Invalid request
    botCreate:
      type: object
      properties:
        title:
          type: string
        description:
          type: string
        type:
          type: string
          enum:
            - knowledge
            - common
            - agent
        config:
          type: string
        collection_ids:
          type: array
          items:
            type: string
    botUpdate:
      type: object
      properties:
        id:
          type: string
        title:
          type: string
        description:
          type: string
        type:
          type: string
          enum:
            - knowledge
            - common
            - agent
        config:
          type: string
        collection_ids:
          type: array
          items:
            type: string
    ExecutionConfig:
      type: object
      description: Configuration for workflow execution
      properties:
        timeout:
          type: integer
          description: Overall timeout in seconds
          example: 300
        retry:
          type: object
          properties:
            max_attempts:
              type: integer
              description: Maximum number of retry attempts
              example: 3
            delay:
              type: integer
              description: Delay between retries in seconds
              example: 5
        error_handling:
          type: object
          properties:
            strategy:
              type: string
              enum:
                - stop_on_error
                - continue_on_error
              description: Error handling strategy
              example: stop_on_error
            notification:
              type: object
              properties:
                email:
                  type: array
                  items:
                    type: string
                    format: email
                  example:
                    - admin@example.com
    SchemaDefinition:
      type: object
      description: JSON Schema definition
      properties:
        type:
          type: string
          enum:
            - object
            - array
            - string
            - number
            - integer
            - boolean
            - null
        properties:
          type: object
        required:
          type: array
          items:
            type: string
        additionalProperties:
          type: boolean
      additionalProperties: true
    Node:
      type: object
      required:
        - id
        - type
        - data
      properties:
        id:
          type: string
          description: Unique identifier for the node
          example: vector_search_3f8e2c1a
        ariaLabel:
          type: string
          description: label for the node
        type:
          type: string
          enum:
            - start
            - vector_search
            - fulltext_search
            - graph_search
            - merge
            - rerank
            - llm
          description: Type of node
          example: vector_search
        title:
          type: string
          description: Human-readable title of the node
          example: Vector Search
        data:
          type: object
          required:
            - input
            - output
          properties:
            input:
              type: object
              required:
                - schema
              properties:
                schema:
                  $ref: '#/components/schemas/SchemaDefinition'
                values:
                  type: object
                  description: Default values and template references
                  additionalProperties: true
            output:
              type: object
              required:
                - schema
              properties:
                schema:
                  $ref: '#/components/schemas/SchemaDefinition'
            collapsed:
              type: boolean
              description: Whether the node is collapsed, only useful for frontend to collapse the node
              example: false
        position:
          type: object
          description: Position of the node in the frontend
          properties:
            x:
              type: number
            'y':
              type: number
        dragHandle:
          type: string
          description: Drag handle of the node, only useful for frontend to drag the node
        measured:
          type: object
          description: Measured position of the node, only useful for frontend to measure the node
          properties:
            width:
              type: number
            height:
              type: number
        selected:
          type: boolean
          description: Whether the node is selected, only useful for frontend to select the node
        deletable:
          type: boolean
          description: Whether the node is deletable, only useful for frontend to delete the node
          example: true
    Edge:
      type: object
      required:
        - source
        - target
      properties:
        id:
          type: string
          description: Unique identifier for the edge, only useful for frontend to identify the edge
          example: edge_1
        deletable:
          type: boolean
          description: Whether the edge is deletable, only useful for frontend to delete the edge
          example: true
        type:
          type: string
          description: Type of the edge
          example: edge
        source:
          type: string
          description: ID of the source node
          example: start
        target:
          type: string
          description: ID of the target node
          example: vector_search_3f8e2c1a
    WorkflowStyle:
      type: object
      description: Workflow style
      properties:
        edgeType:
          type: string
          enum:
            - straight
            - step
            - smoothstep
            - default
            - simplebezier
        layoutDirection:
          type: string
          enum:
            - TB
            - LR
    WorkflowDefinition:
      type: object
      required:
        - name
        - title
        - version
        - nodes
        - edges
      properties:
        name:
          type: string
          description: Machine-readable identifier for the workflow
          example: rag_flow
        title:
          type: string
          description: Human-readable title of the workflow
          example: RAG Knowledge Base Flow
        description:
          type: string
          description: Detailed description of the workflow
          example: A typical RAG flow with parallel retrieval and reranking
        version:
          type: string
          description: Version number of the workflow definition
          example: 1.0.0
        execution:
          $ref: '#/components/schemas/ExecutionConfig'
        schema:
          type: object
          description: Custom schema definitions used across the workflow
          additionalProperties:
            $ref: '#/components/schemas/SchemaDefinition'
        nodes:
          type: array
          description: List of nodes in the workflow
          items:
            $ref: '#/components/schemas/Node'
        edges:
          type: array
          description: List of edges connecting nodes in the workflow
          items:
            $ref: '#/components/schemas/Edge'
        style:
          $ref: '#/components/schemas/WorkflowStyle'
    debugFlowRequest:
      type: object
      properties:
        query:
          type: string
      required:
        - query
    chat:
      type: object
      properties:
        id:
          type: string
        title:
          type: string
        bot_id:
          type: string
        peer_id:
          type: string
        peer_type:
          type: string
          enum:
            - system
            - feishu
            - weixin
            - weixin_official
            - web
            - dingtalk
        status:
          type: string
          enum:
            - active
            - archived
        created:
          type: string
          format: date-time
        updated:
          type: string
          format: date-time
    paginatedResponse:
      type: object
      properties:
        total:
          type: integer
          minimum: 0
          description: Total number of items
          example: 100
        page:
          type: integer
          minimum: 1
          description: Current page number
          example: 1
        page_size:
          type: integer
          minimum: 1
          description: Number of items per page
          example: 10
        total_pages:
          type: integer
          minimum: 1
          description: Total number of pages
          example: 10
        has_next:
          type: boolean
          description: Whether there is a next page
          example: true
        has_prev:
          type: boolean
          description: Whether there is a previous page
          example: false
    chatList:
      type: object
      description: A list of chats with pagination
      allOf:
        - type: object
          properties:
            items:
              type: array
              items:
                $ref: '#/components/schemas/chat'
        - $ref: '#/components/schemas/paginatedResponse'
    chatCreate:
      type: object
      properties:
        title:
          type: string
    reference:
      type: object
      properties:
        score:
          type: number
        text:
          type: string
        image_uri:
          type: string
        metadata:
          type: object
          additionalProperties: true
    feedback:
      type: object
      properties:
        type:
          type: string
          enum:
            - good
            - bad
        tag:
          type: string
          enum:
            - Harmful
            - Unsafe
            - Fake
            - Unhelpful
            - Other
        message:
          type: string
    chatMessage:
      type: object
      properties:
        id:
          type: string
        part_id:
          type: string
        type:
          type: string
          enum:
            - welcome
            - message
            - start
            - stop
            - error
            - tool_call_result
            - thinking
            - references
        timestamp:
          type: number
        role:
          type: string
          enum:
            - human
            - ai
        data:
          type: string
        references:
          type: array
          items:
            $ref: '#/components/schemas/reference'
        urls:
          type: array
          items:
            type: string
        feedback:
          $ref: '#/components/schemas/feedback'
    chatDetails:
      type: object
      properties:
        id:
          type: string
        title:
          type: string
        bot_id:
          type: string
        peer_id:
          type: string
        peer_type:
          type: string
          enum:
            - system
            - feishu
            - weixin
            - weixin_official
            - web
            - dingtalk
        history:
          type: array
          description: Array of conversation turns, where each turn is an array of message parts
          items:
            type: array
            description: A conversation turn containing multiple message parts (thinking, content, references, etc.)
            items:
              $ref: '#/components/schemas/chatMessage'
        status:
          type: string
          enum:
            - active
            - archived
        created:
          type: string
          format: date-time
        updated:
          type: string
          format: date-time
    chatUpdate:
      type: object
      properties:
        title:
          type: string
    titleGenerateRequest:
      type: object
      properties:
        max_length:
          type: integer
          description: Maximum length of the generated title
          default: 20
          minimum: 6
          maximum: 50
        language:
          type: string
          description: Language for the title generation (IETF BCP 47 tag)
          default: zh-CN
          enum:
            - zh-CN
            - en-US
            - ja-JP
            - ko-KR
        turns:
          type: integer
          description: Number of most recent conversation turns to consider
          default: 1
          minimum: 1
    titleGenerateResponse:
      type: object
      properties:
        title:
          type: string
          description: Generated title string
      required:
        - title
<<<<<<< HEAD
=======
    document:
      type: object
      properties:
        id:
          type: string
        name:
          type: string
        status:
          type: string
          enum:
            - UPLOADED
            - EXPIRED
            - PENDING
            - RUNNING
            - COMPLETE
            - FAILED
            - DELETING
            - DELETED
        vector_index_status:
          type: string
          enum:
            - PENDING
            - CREATING
            - ACTIVE
            - DELETING
            - DELETION_IN_PROGRESS
            - FAILED
            - SKIPPED
        fulltext_index_status:
          type: string
          enum:
            - PENDING
            - CREATING
            - ACTIVE
            - DELETING
            - DELETION_IN_PROGRESS
            - FAILED
            - SKIPPED
        graph_index_status:
          type: string
          enum:
            - PENDING
            - CREATING
            - ACTIVE
            - DELETING
            - DELETION_IN_PROGRESS
            - FAILED
            - SKIPPED
        summary_index_status:
          type: string
          enum:
            - PENDING
            - CREATING
            - ACTIVE
            - DELETING
            - DELETION_IN_PROGRESS
            - FAILED
            - SKIPPED
        vision_index_status:
          type: string
          enum:
            - PENDING
            - CREATING
            - ACTIVE
            - DELETING
            - DELETION_IN_PROGRESS
            - FAILED
            - SKIPPED
        vector_index_updated:
          type: string
          format: date-time
          description: Vector index last updated time
        fulltext_index_updated:
          type: string
          format: date-time
          description: Fulltext index last updated time
        graph_index_updated:
          type: string
          format: date-time
          description: Graph index last updated time
        summary_index_updated:
          type: string
          format: date-time
          description: Summary index last updated time
        vision_index_updated:
          type: string
          format: date-time
          description: Vision index last updated time
        summary:
          type: string
          description: Summary of the document
        size:
          type: number
        created:
          type: string
          format: date-time
        updated:
          type: string
          format: date-time
    collectionView:
      type: object
      description: Lightweight collection information for lists, MCP and agents
      properties:
        id:
          type: string
        title:
          type: string
        description:
          type: string
        type:
          type: string
        status:
          type: string
          enum:
            - ACTIVE
            - INACTIVE
            - DELETED
        created:
          type: string
          format: date-time
        updated:
          type: string
          format: date-time
        is_published:
          type: boolean
          default: false
        published_at:
          type: string
          format: date-time
          nullable: true
          description: Publication time, null when not published
        owner_user_id:
          type: string
          description: Collection owner user ID
        owner_username:
          type: string
          nullable: true
          description: Collection owner username
        subscription_id:
          type: string
          nullable: true
          description: Subscription ID if this is a subscribed collection, null for owned collections
        subscribed_at:
          type: string
          format: date-time
          nullable: true
          description: Subscription time, null for owned collections
    collectionViewList:
      type: object
      description: A list of collection views
      properties:
        items:
          type: array
          items:
            $ref: '#/components/schemas/collectionView'
        pageResult:
          $ref: '#/components/schemas/pageResult'
>>>>>>> aee1812e
    crontabConfig:
      type: object
      properties:
        enabled:
          type: boolean
          description: Whether to enable scheduled tasks
        minute:
          type: string
          description: Minute field in cron expression
          example: '0'
        hour:
          type: string
          description: Hour field in cron expression
          example: '0'
        day_of_month:
          type: string
          description: Day of month field in cron expression
          example: '*'
        month:
          type: string
          description: Month field in cron expression
          example: '*'
        day_of_week:
          type: string
          description: Day of week field in cron expression
          example: '*'
    modelSpec:
      type: object
      properties:
        model:
          type: string
          description: The name of the language model to use
          example: gpt-4o-mini
        model_service_provider:
          type: string
          description: Used for querying auth information (api_key/api_base/...) for a model service provider.
          example: openai
        custom_llm_provider:
          type: string
          description: Used for Non-OpenAI LLMs (e.g. 'bedrock' for amazon.titan-tg1-large)
          example: openai
        temperature:
          type: number
          description: Controls randomness in the output. Values between 0 and 2. Lower values make output more focused and deterministic
          minimum: 0
          maximum: 2
          example: 0.1
          default: 0.1
        max_tokens:
          type: integer
          description: Maximum number of tokens to generate
          minimum: 1
          example: 4096
        max_completion_tokens:
          type: integer
          description: Upper bound for generated completion tokens, including visible and reasoning tokens
          minimum: 1
          example: 4096
        timeout:
          type: integer
          description: Maximum execution time in seconds for the API request
          minimum: 1
        top_n:
          type: integer
          description: Number of top results to return when reranking documents
          minimum: 1
        tags:
          type: array
          items:
            type: string
          description: Tags for model categorization
          example:
            - free
            - recommend
          default: []
    collectionConfig:
      type: object
      properties:
        source:
          type: string
          description: Source system identifier
          example: system
        crontab:
          $ref: '#/components/schemas/crontabConfig'
        enable_vector:
          type: boolean
          description: Whether to enable vector index
          default: true
        enable_fulltext:
          type: boolean
          description: Whether to enable fulltext index
          default: true
        enable_knowledge_graph:
          type: boolean
          description: Whether to enable knowledge graph index
          default: true
        enable_summary:
          type: boolean
          description: Whether to enable summary index
          default: false
        enable_vision:
          type: boolean
          description: Whether to enable vision index
          default: false
        embedding:
          $ref: '#/components/schemas/modelSpec'
          description: Embedding model configuration for vector indexing. Use /api/v1/available_models to get available models.
        completion:
          $ref: '#/components/schemas/modelSpec'
          description: Completion model configuration for text generation. Use /api/v1/available_models to get available models.
        system:
          type: object
        object_storage:
          type: object
          description: Object storage source configuration (S3, MinIO, etc.)
          required:
            - endpoint
            - access_key
            - secret_key
            - bucket
          properties:
            endpoint:
              type: string
              description: Object storage endpoint URL
            access_key:
              type: string
              description: Access key for object storage authentication
            secret_key:
              type: string
              description: Secret key for object storage authentication
            enable_path_style:
              type: boolean
              description: Whether to use path-style URLs for object storage. Set to false for MinIO.
              default: false
            bucket:
              type: string
              description: Bucket name in object storage
            region:
              type: string
              description: Object storage region
            object_prefix:
              type: string
              description: Prefix for object keys to be included in the collection. Only objects with keys matching this prefix will be considered.
            include_filters:
              type: array
              description: Whitelist of complete object keys. Only objects with keys in this list will be included in the collection.
              items:
                type: string
                description: Complete object key to include
            exclude_filters:
              type: array
              description: Blacklist of complete object keys. Objects with keys in this list will be excluded from the collection. Takes precedence over include_filters if an object appears in both.
              items:
                type: string
                description: Complete object key to exclude
        anybase:
          type: object
          description: Anybase object storage source configuration. Endpoint, access_key, secret_key, bucket, and enable_path_style are configured via environment variables.
          properties:
            object_prefix:
              type: string
              description: Prefix for object keys to be included in the collection. Only objects with keys matching this prefix will be considered.
            include_filters:
              type: array
              description: Whitelist of complete object keys. Only objects with keys in this list will be included in the collection.
              items:
                type: string
                description: Complete object key to include
            exclude_filters:
              type: array
              description: Blacklist of complete object keys. Objects with keys in this list will be excluded from the collection. Takes precedence over include_filters if an object appears in both.
              items:
                type: string
                description: Complete object key to exclude
    collectionView:
      type: object
      description: Lightweight collection information for lists, MCP and agents
      properties:
        id:
          type: string
        title:
          type: string
        description:
          type: string
        type:
          type: string
        config:
          $ref: '#/components/schemas/collectionConfig'
        status:
          type: string
          enum:
            - ACTIVE
            - INACTIVE
            - DELETED
        created:
          type: string
          format: date-time
        updated:
          type: string
          format: date-time
        is_published:
          type: boolean
          default: false
        published_at:
          type: string
          format: date-time
          nullable: true
          description: Publication time, null when not published
        owner_user_id:
          type: string
          description: Collection owner user ID
        owner_username:
          type: string
          nullable: true
          description: Collection owner username
        subscription_id:
          type: string
          nullable: true
          description: Subscription ID if this is a subscribed collection, null for owned collections
        subscribed_at:
          type: string
          format: date-time
          nullable: true
          description: Subscription time, null for owned collections
    collectionViewList:
      type: object
      description: A list of collection views
      properties:
        items:
          type: array
          items:
            $ref: '#/components/schemas/collectionView'
        pageResult:
          $ref: '#/components/schemas/pageResult'
    collectionCreate:
      type: object
      properties:
        title:
          type: string
        config:
          $ref: '#/components/schemas/collectionConfig'
        type:
          type: string
        description:
          type: string
    collection:
      description: Collection is a collection of documents
      properties:
        id:
          type: string
        title:
          type: string
        type:
          type: string
        description:
          type: string
        config:
          $ref: '#/components/schemas/collectionConfig'
        status:
          type: string
          enum:
            - ACTIVE
            - INACTIVE
            - DELETED
        created:
          type: string
          format: date-time
        updated:
          type: string
          format: date-time
        is_published:
          type: boolean
          description: Whether the collection is published to marketplace
          default: false
        published_at:
          type: string
          format: date-time
          nullable: true
          description: Publication time, null when not published
    collectionUpdate:
      type: object
      properties:
        title:
          type: string
        description:
          type: string
        config:
          $ref: '#/components/schemas/collectionConfig'
<<<<<<< HEAD
    document:
      type: object
      properties:
        id:
          type: string
        name:
          type: string
        status:
          type: string
          enum:
            - UPLOADED
            - EXPIRED
            - PENDING
            - RUNNING
            - COMPLETE
            - FAILED
            - DELETING
            - DELETED
        vector_index_status:
          type: string
          enum:
            - PENDING
            - CREATING
            - ACTIVE
            - DELETING
            - DELETION_IN_PROGRESS
            - FAILED
            - SKIPPED
        fulltext_index_status:
          type: string
          enum:
            - PENDING
            - CREATING
            - ACTIVE
            - DELETING
            - DELETION_IN_PROGRESS
            - FAILED
            - SKIPPED
        graph_index_status:
          type: string
          enum:
            - PENDING
            - CREATING
            - ACTIVE
            - DELETING
            - DELETION_IN_PROGRESS
            - FAILED
            - SKIPPED
        summary_index_status:
          type: string
          enum:
            - PENDING
            - CREATING
            - ACTIVE
            - DELETING
            - DELETION_IN_PROGRESS
            - FAILED
            - SKIPPED
        vision_index_status:
          type: string
          enum:
            - PENDING
            - CREATING
            - ACTIVE
            - DELETING
            - DELETION_IN_PROGRESS
            - FAILED
            - SKIPPED
        vector_index_updated:
          type: string
          format: date-time
          description: Vector index last updated time
        fulltext_index_updated:
          type: string
          format: date-time
          description: Fulltext index last updated time
        graph_index_updated:
          type: string
          format: date-time
          description: Graph index last updated time
        summary_index_updated:
          type: string
          format: date-time
          description: Summary index last updated time
        vision_index_updated:
          type: string
          format: date-time
          description: Vision index last updated time
        summary:
          type: string
          description: Summary of the document
        config:
          type: string
        size:
          type: number
        created:
          type: string
          format: date-time
        updated:
          type: string
          format: date-time
=======
        source:
          $ref: '#/components/schemas/collectionSource'
>>>>>>> aee1812e
    documentList:
      type: object
      description: A list of documents with pagination
      allOf:
        - type: object
          properties:
            items:
              type: array
              items:
                $ref: '#/components/schemas/document'
        - $ref: '#/components/schemas/paginatedResponse'
    documentCreate:
      type: object
      properties:
        title:
          type: string
        description:
          type: string
        source:
          type: string
        collection_id:
          type: string
    rebuildIndexesRequest:
      type: object
      properties:
        index_types:
          type: array
          items:
            type: string
            enum:
              - VECTOR
              - FULLTEXT
              - GRAPH
              - SUMMARY
              - VISION
          description: Types of indexes to rebuild
          minItems: 1
      required:
        - index_types
    visionChunk:
      type: object
      properties:
        id:
          type: string
        asset_id:
          type: string
        text:
          type: string
        metadata:
          type: object
    documentPreview:
      type: object
      properties:
        doc_object_path:
          type: string
          nullable: true
          description: The path to the document object.
        doc_filename:
          type: string
          description: The name of the document.
        converted_pdf_object_path:
          type: string
          nullable: true
          description: The path to the converted PDF object.
        markdown_content:
          type: string
          description: The markdown content of the document.
        chunks:
          type: array
          items:
            type: object
            properties:
              id:
                type: string
              text:
                type: string
              metadata:
                type: object
        vision_chunks:
          type: array
          items:
            $ref: '#/components/schemas/visionChunk'
    uploadDocumentResponse:
      type: object
      properties:
        document_id:
          type: string
          description: ID of the uploaded document
        filename:
          type: string
          description: Name of the uploaded file
        size:
          type: integer
          description: Size of the uploaded file in bytes
        status:
          type: string
          enum:
            - UPLOADED
            - PENDING
            - RUNNING
            - COMPLETE
            - FAILED
            - DELETED
            - EXPIRED
          description: Status of the document (UPLOADED for new uploads, or existing status for duplicate files)
      required:
        - document_id
        - filename
        - size
        - status
    confirmDocumentsRequest:
      type: object
      properties:
        document_ids:
          type: array
          items:
            type: string
          description: List of document IDs to confirm
          minItems: 1
      required:
        - document_ids
    confirmDocumentsResponse:
      type: object
      properties:
        confirmed_count:
          type: integer
          description: Number of documents successfully confirmed
        failed_count:
          type: integer
          description: Number of documents that failed to confirm
        failed_documents:
          type: array
          items:
            type: object
            properties:
              document_id:
                type: string
              name:
                type: string
                description: Name of the document
              error:
                type: string
          description: Details of failed confirmations
      required:
        - confirmed_count
        - failed_count
    vectorSearchParams:
      type: object
      properties:
        topk:
          type: integer
          description: Top K results
        similarity:
          type: number
          description: Similarity threshold
          minimum: 0
          maximum: 1
    fulltextSearchParams:
      type: object
      properties:
        topk:
          type: integer
          description: Top K results
        keywords:
          type: array
          items:
            type: string
          description: Custom keywords to use for fulltext search
    graphSearchParams:
      type: object
      properties:
        topk:
          type: integer
          description: Top K results
    summarySearchParams:
      type: object
      properties:
        topk:
          type: integer
          description: Top K results
        similarity:
          type: number
          description: Similarity threshold
          minimum: 0
          maximum: 1
    searchResultItem:
      type: object
      properties:
        rank:
          type: integer
          description: Result rank
        score:
          type: number
          description: Result score
        content:
          type: string
          description: Result content
        source:
          type: string
          description: Source document or metadata
        recall_type:
          type: string
          description: Recall type
          enum:
            - vector_search
            - graph_search
            - fulltext_search
            - summary_search
        metadata:
          type: object
          description: Metadata of the result
    searchResult:
      type: object
      properties:
        id:
          type: string
          description: The id of the search result
        query:
          type: string
        vector_search:
          $ref: '#/components/schemas/vectorSearchParams'
        fulltext_search:
          $ref: '#/components/schemas/fulltextSearchParams'
        graph_search:
          $ref: '#/components/schemas/graphSearchParams'
        summary_search:
          $ref: '#/components/schemas/summarySearchParams'
        items:
          type: array
          items:
            $ref: '#/components/schemas/searchResultItem'
        created:
          type: string
          format: date-time
          description: The creation time of the search result
    searchResultList:
      type: object
      description: A list of search results
      properties:
        items:
          type: array
          items:
            $ref: '#/components/schemas/searchResult'
    searchRequest:
      type: object
      description: Search request
      properties:
        query:
          type: string
        vector_search:
          $ref: '#/components/schemas/vectorSearchParams'
        fulltext_search:
          $ref: '#/components/schemas/fulltextSearchParams'
        graph_search:
          $ref: '#/components/schemas/graphSearchParams'
        summary_search:
          $ref: '#/components/schemas/summarySearchParams'
        save_to_history:
          type: boolean
          description: Whether to save search result to database history
          default: false
          example: true
        rerank:
          type: boolean
          description: Whether to enable rerank for search results
          default: false
          example: true
    Settings:
      type: object
      properties:
        use_mineru:
          type: boolean
          description: Whether to use MinerU
        mineru_api_token:
          type: string
          description: API token for MinerU
    graphLabelsResponse:
      type: object
      description: Response containing available graph labels
      properties:
        labels:
          type: array
          items:
            type: string
          description: List of available node labels in the knowledge graph
          example:
            - 墨香居
            - 李明华
            - 林晓雯
            - 深夜读书会
      required:
        - labels
    graphNode:
      type: object
      description: Knowledge graph node representing an entity
      properties:
        id:
          type: string
          description: Unique identifier for the node (entity name)
          example: 墨香居
        labels:
          type: array
          items:
            type: string
          description: Labels associated with the node
          example:
            - 墨香居
        properties:
          type: object
          description: Node properties containing entity metadata
          properties:
            entity_id:
              type: string
              description: Entity identifier
              example: 墨香居
            entity_type:
              type: string
              description: Type of the entity
              example: organization
            description:
              type: string
              description: Description of the entity
              example: 墨香居是这条老巷子里唯一的旧书店，经营着各种书籍，承载了老板李明华的情怀。
            source_id:
              type: string
              description: Source chunk ID where entity was extracted
              example: chunk-88845945407136e9498f5f594c8a00c6
            file_path:
              type: string
              description: Source file path
              example: story.txt
            created_at:
              type: integer
              format: int64
              description: Creation timestamp
              example: 1751356233
          additionalProperties: true
      required:
        - id
        - labels
        - properties
    graphEdge:
      type: object
      description: Knowledge graph edge representing a relationship
      properties:
        id:
          type: string
          description: Unique identifier for the edge
          example: 墨香居-深夜读书会
        type:
          type: string
          description: Type of the relationship
          example: DIRECTED
          default: DIRECTED
        source:
          type: string
          description: Source node ID
          example: 墨香居
        target:
          type: string
          description: Target node ID
          example: 深夜读书会
        properties:
          type: object
          description: Edge properties containing relationship metadata
          properties:
            weight:
              type: number
              format: float
              description: Relationship weight/strength
              example: 9
            description:
              type: string
              description: Description of the relationship
              example: 深夜读书会是墨香居的新活动，旨在提升书店的活力和吸引顾客。
            keywords:
              type: string
              description: Keywords associated with the relationship
              example: 书店活力,活动
            source_id:
              type: string
              description: Source chunk ID where relationship was extracted
              example: chunk-88845945407136e9498f5f594c8a00c6
            file_path:
              type: string
              description: Source file path
              example: story.txt
            created_at:
              type: integer
              format: int64
              description: Creation timestamp
              example: 1751356233
          additionalProperties: true
      required:
        - id
        - source
        - target
        - properties
    knowledgeGraph:
      type: object
      description: Knowledge graph containing nodes and edges
      properties:
        nodes:
          type: array
          items:
            $ref: '#/components/schemas/graphNode'
          description: List of nodes in the knowledge graph
        edges:
          type: array
          items:
            $ref: '#/components/schemas/graphEdge'
          description: List of edges in the knowledge graph
        is_truncated:
          type: boolean
          description: Whether the graph was truncated due to size limits
          example: false
          default: false
      required:
        - nodes
        - edges
        - is_truncated
    targetEntityDataRequest:
      type: object
      description: Optional target entity configuration. If not specified, auto-select entity with highest degree.
      properties:
        entity_name:
          type: string
          description: Target entity name. If not specified, auto-select entity with highest degree
        entity_type:
          type: string
          description: Entity type for the target entity
        description:
          type: string
          description: Description for the target entity
        source_id:
          type: string
          description: Source ID for the target entity
        file_path:
          type: string
          description: File path for the target entity
      nullable: true
    nodeMergeRequest:
      type: object
      description: |
        Request to merge multiple graph nodes directly using entity IDs.
      properties:
        entity_ids:
          type: array
          items:
            type: string
          description: List of entity IDs to merge directly
          example:
            - 墨香居
            - 书店
            - 旧书店
          minItems: 1
        target_entity_data:
          $ref: '#/components/schemas/targetEntityDataRequest'
      required:
        - entity_ids
      additionalProperties: false
      example:
        entity_ids:
          - 墨香居
          - 书店
          - 旧书店
    targetEntityDataResponse:
      type: object
      description: Complete data of the target entity after merge
      properties:
        entity_name:
          type: string
          description: The entity name that was kept (merge target)
          example: 墨香居
        entity_type:
          type: string
          description: Entity type of the target entity
          example: ORGANIZATION
        description:
          type: string
          description: Merged description of the target entity
          example: 墨香居是这条老巷子里唯一的旧书店，经营着各种书籍，承载了老板李明华的情怀。
        source_id:
          type: string
          description: Source ID information
          example: chunk-001,chunk-002
        file_path:
          type: string
          description: File path information
          example: story.txt,book.txt
      required:
        - entity_name
        - entity_type
        - description
    nodeMergeResponse:
      type: object
      description: Response containing node merge results
      properties:
        status:
          type: string
          description: Status of the merge operation
          example: success
          enum:
            - success
            - error
        message:
          type: string
          description: Detailed message about the merge operation
          example: Successfully merged 2 entities into 墨香居
        entity_ids:
          type: array
          items:
            type: string
          description: Entity IDs that were merged
          example:
            - 墨香居
            - 书店
            - 旧书店
        target_entity_data:
          $ref: '#/components/schemas/targetEntityDataResponse'
        source_entities:
          type: array
          items:
            type: string
          description: List of entities that were merged into the target
          example:
            - 书店
            - 旧书店
        redirected_edges:
          type: integer
          description: Number of edges that were redirected during merge
          example: 12
          minimum: 0
        merged_description_length:
          type: integer
          description: Length of the merged description
          example: 512
          minimum: 0
        suggestion_id:
          type: string
          description: Suggestion ID if this merge was based on a suggestion
          example: msug123
          nullable: true
      required:
        - status
        - message
        - entity_ids
        - target_entity_data
        - source_entities
        - redirected_edges
        - merged_description_length
    mergeSuggestionsRequest:
      type: object
      description: Request for generating node merge suggestions
      properties:
        max_suggestions:
          type: integer
          minimum: 1
          maximum: 100
          default: 50
          description: Maximum number of merge suggestions to return
          example: 50
        max_concurrent_llm_calls:
          type: integer
          minimum: 1
          maximum: 16
          default: 4
          description: Maximum number of concurrent LLM calls for batch analysis
          example: 4
        force_refresh:
          type: boolean
          default: false
          description: Force regeneration of suggestions even if valid cached suggestions exist
          example: false
    mergeSuggestionTargetEntity:
      type: object
      description: Suggested target entity for merge
      properties:
        entity_name:
          type: string
          description: Suggested entity name after merge
          example: 墨香居
        entity_type:
          type: string
          description: Suggested entity type after merge
          example: ORGANIZATION
      required:
        - entity_name
        - entity_type
    mergeSuggestionItem:
      type: object
      description: Individual merge suggestion item
      properties:
        id:
          type: string
          description: Suggestion ID
          example: msug123
        collection_id:
          type: string
          description: Collection ID
          example: col123
        suggestion_batch_id:
          type: string
          description: Suggestion batch ID
          example: batch456
        entity_ids:
          type: array
          items:
            type: string
          description: Entity IDs suggested for merging
          example:
            - 墨香居
            - 书店
            - 旧书店
        confidence_score:
          type: number
          format: float
          minimum: 0
          maximum: 1
          description: LLM confidence score for this merge suggestion
          example: 0.85
        merge_reason:
          type: string
          description: LLM-generated reason for suggesting this merge
          example: 两个实体都描述同一个书店，'墨香居'是具体名称，'旧书店'是通用描述，应该合并为同一实体
        suggested_target_entity:
          $ref: '#/components/schemas/mergeSuggestionTargetEntity'
        status:
          type: string
          enum:
            - PENDING
            - ACCEPTED
            - REJECTED
            - EXPIRED
          description: Status of the suggestion
          example: PENDING
        created:
          type: string
          format: date-time
          description: Creation timestamp
          example: '2025-01-07T10:00:00Z'
        operated_at:
          type: string
          format: date-time
          description: User operation timestamp
          example: '2025-01-08T15:30:00Z'
          nullable: true
      required:
        - id
        - collection_id
        - suggestion_batch_id
        - entity_ids
        - confidence_score
        - merge_reason
        - suggested_target_entity
        - status
        - created
    mergeSuggestionsResponse:
      type: object
      description: Response containing node merge suggestions
      properties:
        suggestions:
          type: array
          items:
            $ref: '#/components/schemas/mergeSuggestionItem'
          description: List of merge suggestions ordered by confidence score (highest first)
        total_analyzed_nodes:
          type: integer
          description: Total number of nodes analyzed
          example: 156
          minimum: 0
        processing_time_seconds:
          type: number
          format: float
          description: Processing time in seconds
          example: 12.5
          minimum: 0
        from_cache:
          type: boolean
          description: Whether suggestions were loaded from cache
          example: false
          default: false
        generated_at:
          type: string
          format: date-time
          description: Generation timestamp
          example: '2025-01-07T10:00:00Z'
        total_suggestions:
          type: integer
          description: Total number of suggestions
          example: 5
          minimum: 0
        pending_count:
          type: integer
          description: Number of pending suggestions
          example: 3
          minimum: 0
        accepted_count:
          type: integer
          description: Number of accepted suggestions
          example: 1
          minimum: 0
        rejected_count:
          type: integer
          description: Number of rejected suggestions
          example: 1
          minimum: 0
      required:
        - suggestions
        - total_analyzed_nodes
        - processing_time_seconds
        - from_cache
        - generated_at
        - total_suggestions
        - pending_count
        - accepted_count
        - rejected_count
    suggestionActionRequest:
      type: object
      description: Request to take action on a merge suggestion
      properties:
        action:
          type: string
          enum:
            - accept
            - reject
          description: Action to take on the suggestion (case-insensitive, e.g., 'Accept', 'REJECT', 'accept')
          example: accept
        target_entity_data:
          $ref: '#/components/schemas/targetEntityDataRequest'
          description: Optional override for target entity data (only used when action is 'accept')
      required:
        - action
      additionalProperties: false
      example:
        action: accept
    suggestionActionResponse:
      type: object
      description: Response containing suggestion action results
      properties:
        status:
          type: string
          description: Status of the action operation
          example: success
          enum:
            - success
            - error
        message:
          type: string
          description: Detailed message about the action operation
          example: Suggestion msug123 has been accepted and merge completed
        suggestion_id:
          type: string
          description: The suggestion ID that was processed
          example: msug123
        action:
          type: string
          enum:
            - accept
            - reject
          description: The action that was performed (normalized to lowercase)
          example: accept
        merge_result:
          $ref: '#/components/schemas/nodeMergeResponse'
          description: Merge operation result (only present when action is 'accept')
          nullable: true
      required:
        - status
        - message
        - suggestion_id
        - action
    SharingStatusResponse:
      type: object
      description: Simple sharing status response
      properties:
        is_published:
          type: boolean
          description: Whether published to marketplace
        published_at:
          type: string
          format: date-time
          nullable: true
          description: Publication time, null when not published
      required:
        - is_published
    SharedCollectionConfig:
      type: object
      description: Configuration settings for shared collection features
      properties:
        enable_vector:
          type: boolean
          description: Whether vector search is enabled
          default: true
        enable_fulltext:
          type: boolean
          description: Whether fulltext search is enabled
          default: true
        enable_knowledge_graph:
          type: boolean
          description: Whether knowledge graph is enabled
          default: true
        enable_summary:
          type: boolean
          description: Whether summary generation is enabled
          default: false
        enable_vision:
          type: boolean
          description: Whether vision processing is enabled
          default: false
      required:
        - enable_vector
        - enable_fulltext
        - enable_knowledge_graph
        - enable_summary
        - enable_vision
    SharedCollection:
      type: object
      description: Shared Collection information for marketplace users
      properties:
        id:
          type: string
          description: Collection ID
        title:
          type: string
          description: Collection title
        description:
          type: string
          nullable: true
          description: Collection description
        owner_user_id:
          type: string
          description: Original owner user ID
        owner_username:
          type: string
          nullable: true
          description: Original owner username
        subscription_id:
          type: string
          nullable: true
          description: Subscription record ID (has value if subscribed, null if not subscribed)
        gmt_subscribed:
          type: string
          format: date-time
          nullable: true
          description: Subscription time (only has value when subscribed)
        config:
          $ref: '#/components/schemas/SharedCollectionConfig'
          description: Collection configuration settings
      required:
        - id
        - title
        - owner_user_id
        - config
    SharedCollectionList:
      type: object
      description: Shared Collection list response
      properties:
        items:
          type: array
          items:
            $ref: '#/components/schemas/SharedCollection'
          description: List of shared Collections
        total:
          type: integer
          description: Total count (for pagination)
        page:
          type: integer
          description: Current page number
        page_size:
          type: integer
          description: Page size
      required:
        - items
        - total
        - page
        - page_size
    apiKey:
      type: object
      properties:
        id:
          type: string
        key:
          type: string
        description:
          type: string
        created_at:
          type: string
          format: date-time
        updated_at:
          type: string
          format: date-time
        last_used_at:
          type: string
          format: date-time
    apiKeyList:
      type: object
      description: A list of API keys
      properties:
        items:
          type: array
          items:
            $ref: '#/components/schemas/apiKey'
        pageResult:
          $ref: '#/components/schemas/pageResult'
    apiKeyCreate:
      type: object
      properties:
        description:
          type: string
    apiKeyUpdate:
      type: object
      properties:
        description:
          type: string
    tagFilterCondition:
      type: object
      properties:
        operation:
          type: string
          enum:
            - AND
            - OR
          description: Logical operation for tags in this condition
          example: AND
        tags:
          type: array
          items:
            type: string
          description: List of tags for this condition
          example:
            - free
            - recommend
      required:
        - operation
        - tags
    tagFilterRequest:
      type: object
      properties:
        tag_filters:
          type: array
          items:
            $ref: '#/components/schemas/tagFilterCondition'
          description: List of tag filter conditions (OR relationship between conditions). If not provided or empty, returns models with "recommend" tag by default.
          example:
            - operation: AND
              tags:
                - free
                - recommend
            - operation: OR
              tags:
                - openai
                - gpt
      description: Tag filtering request. Empty request body or empty tag_filters returns recommend models by default.
    modelConfig:
      type: object
      properties:
        name:
          type: string
        completion_dialect:
          type: string
        embedding_dialect:
          type: string
        rerank_dialect:
          type: string
        label:
          type: string
        allow_custom_base_url:
          type: boolean
        base_url:
          type: string
        embedding:
          type: array
          items:
            $ref: '#/components/schemas/modelSpec'
        completion:
          type: array
          items:
            $ref: '#/components/schemas/modelSpec'
        rerank:
          type: array
          items:
            $ref: '#/components/schemas/modelSpec'
    modelConfigList:
      type: object
      properties:
        items:
          type: array
          items:
            $ref: '#/components/schemas/modelConfig'
        pageResult:
          $ref: '#/components/schemas/pageResult'
    defaultModelConfig:
      type: object
      properties:
        scenario:
          type: string
          enum:
            - default_for_collection_completion
            - default_for_agent_completion
            - default_for_embedding
            - default_for_rerank
            - default_for_background_task
          description: The scenario for which this default model is configured
          example: default_for_embedding
        provider_name:
          type: string
          nullable: true
          description: The name of the model provider
          example: openai
        model:
          type: string
          nullable: true
          description: The name of the model
          example: text-embedding-3-small
      required:
        - scenario
    defaultModelsResponse:
      type: object
      properties:
        items:
          type: array
          items:
            $ref: '#/components/schemas/defaultModelConfig'
          description: List of default model configurations for different scenarios
      required:
        - items
    defaultModelsUpdateRequest:
      type: object
      properties:
        defaults:
          type: array
          items:
            $ref: '#/components/schemas/defaultModelConfig'
          description: List of default model configurations to update
          example:
            - scenario: default_for_embedding
              provider_name: openai
              model: text-embedding-3-small
            - scenario: default_for_collection_completion
              provider_name: openai
              model: gpt-4o-mini
      required:
        - defaults
    llmProvider:
      type: object
      properties:
        name:
          type: string
          description: Unique provider name identifier
          example: openai
        user_id:
          type: string
          description: User ID of the provider owner, "public" for system providers
          example: public
        label:
          type: string
          description: Human-readable provider display name
          example: OpenAI
        completion_dialect:
          type: string
          description: API dialect for completion/chat APIs
          example: openai
          default: openai
        embedding_dialect:
          type: string
          description: API dialect for embedding APIs
          example: openai
          default: openai
        rerank_dialect:
          type: string
          description: API dialect for rerank APIs
          example: jina_ai
          default: jina_ai
        allow_custom_base_url:
          type: boolean
          description: Whether custom base URLs are allowed
          default: false
        base_url:
          type: string
          description: Default API base URL for this provider
          example: https://api.openai.com/v1
        extra:
          type: string
          description: Additional configuration data in JSON format
        api_key:
          type: string
          description: API key for this provider (if configured by user)
        created:
          type: string
          format: date-time
          description: Creation timestamp
        updated:
          type: string
          format: date-time
          description: Last update timestamp
      required:
        - name
        - user_id
        - label
        - base_url
    llmProviderModel:
      type: object
      properties:
        provider_name:
          type: string
          description: Reference to LLMProvider.name
          example: openai
        api:
          type: string
          enum:
            - completion
            - embedding
            - rerank
          description: API type for this model
          example: completion
        model:
          type: string
          description: Model name/identifier
          example: gpt-4o-mini
        custom_llm_provider:
          type: string
          description: Custom LLM provider implementation
          example: openai
        context_window:
          type: integer
          description: Context window size (total tokens)
          example: 128000
        max_input_tokens:
          type: integer
          description: Maximum input tokens
          example: 120000
        max_output_tokens:
          type: integer
          description: Maximum output tokens
          example: 8000
        tags:
          type: array
          items:
            type: string
          description: Tags for model categorization
          example:
            - free
            - recommend
          default: []
        created:
          type: string
          format: date-time
          description: Creation timestamp
        updated:
          type: string
          format: date-time
          description: Last update timestamp
      required:
        - provider_name
        - api
        - model
        - custom_llm_provider
    llmConfigurationResponse:
      type: object
      properties:
        providers:
          type: array
          items:
            $ref: '#/components/schemas/llmProvider'
          description: List of LLM providers
          default: []
        models:
          type: array
          items:
            $ref: '#/components/schemas/llmProviderModel'
          description: List of LLM provider models
          default: []
      required:
        - providers
        - models
    llmProviderCreateWithApiKey:
      type: object
      properties:
        name:
          type: string
          description: Unique provider name identifier (auto-generated if not provided)
        label:
          type: string
          description: Human-readable provider display name
        completion_dialect:
          type: string
          description: API dialect for completion/chat APIs
          default: openai
        embedding_dialect:
          type: string
          description: API dialect for embedding APIs
          default: openai
        rerank_dialect:
          type: string
          description: API dialect for rerank APIs
          default: jina_ai
        allow_custom_base_url:
          type: boolean
          description: Whether custom base URLs are allowed
          default: false
        base_url:
          type: string
          description: Default API base URL for this provider
        extra:
          type: string
          description: Additional configuration data in JSON format
        api_key:
          type: string
          description: Optional API key for this provider
        status:
          type: string
          enum:
            - enable
            - disable
          description: Provider status - enable to create/update API key, disable to remove API key
      required:
        - label
        - base_url
    llmProviderUpdateWithApiKey:
      type: object
      properties:
        label:
          type: string
          description: Human-readable provider display name
        completion_dialect:
          type: string
          description: API dialect for completion/chat APIs
        embedding_dialect:
          type: string
          description: API dialect for embedding APIs
        rerank_dialect:
          type: string
          description: API dialect for rerank APIs
        allow_custom_base_url:
          type: boolean
          description: Whether custom base URLs are allowed
        base_url:
          type: string
          description: Default API base URL for this provider
        extra:
          type: string
          description: Additional configuration data in JSON format
        api_key:
          type: string
          description: Optional API key for this provider
        status:
          type: string
          enum:
            - enable
            - disable
          description: Provider status - enable to create/update API key, disable to remove API key
    llmProviderModelList:
      type: object
      properties:
        items:
          type: array
          items:
            $ref: '#/components/schemas/llmProviderModel'
        pageResult:
          $ref: '#/components/schemas/pageResult'
    llmProviderModelCreate:
      type: object
      properties:
        provider_name:
          type: string
          description: Reference to LLMProvider.name
        api:
          type: string
          enum:
            - completion
            - embedding
            - rerank
          description: API type for this model
        model:
          type: string
          description: Model name/identifier
        custom_llm_provider:
          type: string
          description: Custom LLM provider implementation
        context_window:
          type: integer
          description: Context window size (total tokens)
          example: 128000
        max_input_tokens:
          type: integer
          description: Maximum input tokens
          example: 120000
        max_output_tokens:
          type: integer
          description: Maximum output tokens
          example: 8000
        tags:
          type: array
          items:
            type: string
          description: Tags for model categorization
          default: []
      required:
        - provider_name
        - api
        - model
        - custom_llm_provider
    llmProviderModelUpdate:
      type: object
      properties:
        custom_llm_provider:
          type: string
          description: Custom LLM provider implementation
        context_window:
          type: integer
          description: Context window size (total tokens)
          example: 128000
        max_input_tokens:
          type: integer
          description: Maximum input tokens
          example: 120000
        max_output_tokens:
          type: integer
          description: Maximum output tokens
          example: 8000
        tags:
          type: array
          items:
            type: string
          description: Tags for model categorization
    embeddingRequest:
      type: object
      description: Request to generate embeddings for text inputs
      properties:
        provider:
          type: string
          description: LLM provider name (e.g., openai, anthropic)
          example: openai
        model:
          type: string
          description: Model name for embedding generation
          example: text-embedding-3-small
        input:
          oneOf:
            - type: string
              description: Single text input to embed
              example: The food was delicious and the waiter was very attentive.
            - type: array
              description: List of text inputs to embed
              items:
                type: string
              example:
                - The food was delicious and the waiter was very attentive.
                - I had a wonderful experience at this restaurant.
      required:
        - provider
        - model
        - input
    embeddingData:
      type: object
      description: Individual embedding result
      properties:
        object:
          type: string
          description: Object type identifier
          example: embedding
          default: embedding
        embedding:
          type: array
          description: The embedding vector as a list of floats
          items:
            type: number
            format: float
          example:
            - 0.0023064255
            - -0.009327292
            - 0.015797421
            - 0.0012345678
        index:
          type: integer
          description: Index of the input text corresponding to this embedding
          example: 0
      required:
        - object
        - embedding
        - index
    embeddingUsage:
      type: object
      description: Token usage information for the embedding request
      properties:
        prompt_tokens:
          type: integer
          description: Number of tokens in the input text(s)
          example: 16
        total_tokens:
          type: integer
          description: Total number of tokens used (same as prompt_tokens for embeddings)
          example: 16
      required:
        - prompt_tokens
        - total_tokens
    embeddingResponse:
      type: object
      description: Response containing generated embeddings in OpenAI-compatible format
      properties:
        object:
          type: string
          description: Object type identifier
          example: list
          default: list
        data:
          type: array
          description: List of embedding results
          items:
            $ref: '#/components/schemas/embeddingData'
        model:
          type: string
          description: Model used for embedding generation
          example: text-embedding-3-small
        usage:
          $ref: '#/components/schemas/embeddingUsage'
      required:
        - object
        - data
        - model
        - usage
    rerankRequest:
      type: object
      description: Request to rerank documents based on query relevance
      properties:
        provider:
          type: string
          description: LLM provider name (e.g., cohere, jina_ai)
          example: cohere
        model:
          type: string
          description: Model name for reranking
          example: rerank-english-v3.0
        query:
          type: string
          description: Search query to rank documents against
          example: What is the capital of France?
        documents:
          oneOf:
            - type: array
              description: List of text documents to rerank
              items:
                type: string
              example:
                - Paris is the capital of France.
                - London is the capital of England.
                - Berlin is the capital of Germany.
            - type: array
              description: List of document objects with text and optional metadata
              items:
                type: object
                properties:
                  text:
                    type: string
                    description: Document text content
                    example: Paris is the capital of France.
                  metadata:
                    type: object
                    description: Optional document metadata
                    additionalProperties: true
                    example:
                      id: doc_123
                      source: wikipedia
                required:
                  - text
              example:
                - text: Paris is the capital of France.
                  metadata:
                    id: doc_1
                    source: wikipedia
                - text: London is the capital of England.
                  metadata:
                    id: doc_2
                    source: encyclopedia
        top_k:
          type: integer
          description: Maximum number of top-ranked documents to return
          minimum: 1
          maximum: 1000
          default: 10
          example: 3
        return_documents:
          type: boolean
          description: Whether to return document content in response
          default: true
          example: true
      required:
        - provider
        - model
        - query
        - documents
    rerankDocument:
      type: object
      description: Individual reranked document result
      properties:
        index:
          type: integer
          description: Original index of the document in the input array
          example: 0
        relevance_score:
          type: number
          format: float
          description: Relevance score between 0 and 1 (higher is more relevant)
          minimum: 0
          maximum: 1
          example: 0.95
        document:
          type: object
          description: Document content and metadata (only present if return_documents=true)
          properties:
            text:
              type: string
              description: Document text content
              example: Paris is the capital of France.
            metadata:
              type: object
              description: Document metadata if provided in the request
              additionalProperties: true
              example:
                id: doc_123
                source: wikipedia
          required:
            - text
      required:
        - index
        - relevance_score
    rerankUsage:
      type: object
      description: Token usage information for the rerank request
      properties:
        total_tokens:
          type: integer
          description: Total number of tokens processed (query + all documents)
          example: 156
      required:
        - total_tokens
    rerankResponse:
      type: object
      description: Response containing reranked documents in industry-standard format
      properties:
        object:
          type: string
          description: Object type identifier
          example: list
          default: list
        data:
          type: array
          description: List of reranked documents ordered by relevance (highest first)
          items:
            $ref: '#/components/schemas/rerankDocument'
        model:
          type: string
          description: Model used for reranking
          example: rerank-english-v3.0
        usage:
          $ref: '#/components/schemas/rerankUsage'
      required:
        - object
        - data
        - model
        - usage
    config:
      type: object
      properties:
        admin_user_exists:
          type: boolean
          description: Whether the admin user exists
        auth:
          type: object
          properties:
            type:
              type: string
              enum:
                - none
                - auth0
                - authing
                - logto
                - cookie
            auth0:
              type: object
              properties:
                auth_domain:
                  type: string
                auth_app_id:
                  type: string
            authing:
              type: object
              properties:
                auth_domain:
                  type: string
                auth_app_id:
                  type: string
            logto:
              type: object
              properties:
                auth_domain:
                  type: string
                auth_app_id:
                  type: string
        login_methods:
          type: array
          items:
            type: string
          description: Available login methods
          example:
            - local
            - google
            - github
    promptTemplate:
      type: object
      properties:
        name:
          type: string
        prompt:
          type: string
        description:
          type: string
    promptTemplateList:
      type: object
      description: A list of prompt templates
      properties:
        items:
          type: array
          items:
            $ref: '#/components/schemas/promptTemplate'
        pageResult:
          $ref: '#/components/schemas/pageResult'
    auditLog:
      type: object
      description: Audit log entry
      properties:
        id:
          type: string
          description: Audit log ID
        user_id:
          type: string
          nullable: true
          description: User ID who performed the action
        username:
          type: string
          nullable: true
          description: Username for display
        resource_type:
          type: string
          enum:
            - collection
            - document
            - bot
            - chat
            - message
            - api_key
            - llm
            - llm_provider
            - llm_provider_model
            - model_service_provider
            - user
            - flow
            - search
            - index
          nullable: true
          description: Type of resource
        resource_id:
          type: string
          nullable: true
          description: ID of the resource (extracted at query time)
        api_name:
          type: string
          description: API operation name
        http_method:
          type: string
          description: HTTP method (POST, PUT, DELETE)
        path:
          type: string
          description: API path
        status_code:
          type: integer
          nullable: true
          description: HTTP status code
        start_time:
          type: integer
          format: int64
          description: Request start time (milliseconds since epoch)
        end_time:
          type: integer
          format: int64
          nullable: true
          description: Request end time (milliseconds since epoch)
        duration_ms:
          type: integer
          nullable: true
          description: Request duration in milliseconds (calculated)
        request_data:
          type: string
          nullable: true
          description: Request data (JSON string)
        response_data:
          type: string
          nullable: true
          description: Response data (JSON string)
        error_message:
          type: string
          nullable: true
          description: Error message if failed
        ip_address:
          type: string
          nullable: true
          description: Client IP address
        user_agent:
          type: string
          nullable: true
          description: User agent string
        request_id:
          type: string
          description: Request ID for tracking
        created:
          type: string
          format: date-time
          description: Created timestamp
    auditLogList:
      type: object
      description: List of audit logs with pagination
      allOf:
        - type: object
          properties:
            items:
              type: array
              description: Audit log entries
              items:
                $ref: '#/components/schemas/auditLog'
        - $ref: '#/components/schemas/paginatedResponse'
    invitationCreate:
      type: object
      properties:
        username:
          type: string
          description: The username of the user
        email:
          type: string
          description: The email of the user
        role:
          type: string
          description: The role of the user (admin, rw, ro)
          enum:
            - admin
            - rw
            - ro
    invitation:
      type: object
      properties:
        email:
          type: string
          description: The email of the user
        token:
          type: string
          description: The token of the invitation
        created_by:
          type: string
          description: The ID of the user who created the invitation
        created_at:
          type: string
          description: The date and time the invitation was created
        is_valid:
          type: boolean
          description: Whether the invitation is valid
        used_at:
          type: string
          description: The date and time the invitation was used
        role:
          type: string
          description: The role of the user (admin, rw, ro)
          enum:
            - admin
            - rw
            - ro
        expires_at:
          type: string
          description: The date and time the invitation will expire
    invitationList:
      type: object
      description: A list of invitations
      properties:
        items:
          type: array
          items:
            $ref: '#/components/schemas/invitation'
        pageResult:
          $ref: '#/components/schemas/pageResult'
    register:
      type: object
      description: The email of the user
      properties:
        token:
          type: string
          description: The invitation token
        email:
          type: string
          description: The email of the user
        username:
          type: string
          description: The username of the user
        password:
          type: string
          description: The password of the user
    user:
      type: object
      properties:
        id:
          type: string
          description: The ID of the user
        username:
          type: string
          description: The username of the user
        email:
          type: string
          description: The email of the user
        role:
          type: string
          description: The role of the user
        is_active:
          type: boolean
          description: Whether the user is active
        date_joined:
          type: string
          description: The date and time the user joined the system
        registration_source:
          type: string
          description: The registration source of the user (local, google, github, etc.)
    login:
      type: object
      properties:
        username:
          type: string
          description: The username of the user
        password:
          type: string
          description: The password of the user
    userList:
      type: object
      description: A list of users
      properties:
        items:
          type: array
          items:
            $ref: '#/components/schemas/user'
        pageResult:
          $ref: '#/components/schemas/pageResult'
    changePassword:
      type: object
      properties:
        username:
          type: string
          description: The username of the user
        old_password:
          type: string
          description: The old password of the user
        new_password:
          type: string
          description: The new password of the user
    quotaInfo:
      type: object
      description: Quota information for a specific quota type
      properties:
        quota_type:
          type: string
          description: Type of quota
          example: max_collection_count
        quota_limit:
          type: integer
          description: Maximum allowed usage
          example: 10
        current_usage:
          type: integer
          description: Current usage count
          example: 3
        remaining:
          type: integer
          description: Remaining quota available
          example: 7
      required:
        - quota_type
        - quota_limit
        - current_usage
        - remaining
    userQuotaInfo:
      type: object
      description: Complete quota information for a user
      properties:
        user_id:
          type: string
          description: User ID
          example: user123
        username:
          type: string
          description: Username
          example: john_doe
        email:
          type: string
          description: User email
          example: john@example.com
          nullable: true
        role:
          type: string
          description: User role
          example: rw
        quotas:
          type: array
          description: List of quota information
          items:
            $ref: '#/components/schemas/quotaInfo'
      required:
        - user_id
        - role
        - quotas
    userQuotaList:
      type: object
      description: List of user quota information (admin view)
      properties:
        items:
          type: array
          description: List of user quota information
          items:
            $ref: '#/components/schemas/userQuotaInfo'
      required:
        - items
    quotaUpdateRequest:
      type: object
      description: Request to update user quotas (supports both single and batch updates)
      properties:
        max_collection_count:
          type: integer
          description: New limit for collection count
          minimum: 0
          nullable: true
        max_document_count:
          type: integer
          description: New limit for document count
          minimum: 0
          nullable: true
        max_document_count_per_collection:
          type: integer
          description: New limit for documents per collection
          minimum: 0
          nullable: true
        max_bot_count:
          type: integer
          description: New limit for bot count
          minimum: 0
          nullable: true
      example:
        max_collection_count: 20
        max_document_count: 2000
        max_bot_count: 10
    quotaUpdateResponse:
      type: object
      description: Response after updating user quotas (supports both single and batch updates)
      properties:
        success:
          type: boolean
          description: Whether the update was successful
          example: true
        message:
          type: string
          description: Status message
          example: Quotas updated successfully
        user_id:
          type: string
          description: User ID that was updated
          example: user123
        updated_quotas:
          type: array
          description: List of updated quotas
          items:
            type: object
            properties:
              quota_type:
                type: string
                description: Type of quota that was updated
                example: max_collection_count
              old_limit:
                type: integer
                description: Previous quota limit
                example: 10
              new_limit:
                type: integer
                description: New quota limit
                example: 20
            required:
              - quota_type
              - old_limit
              - new_limit
      required:
        - success
        - message
        - user_id
        - updated_quotas
    systemDefaultQuotas:
      type: object
      description: System default quota configuration
      properties:
        max_collection_count:
          type: integer
          description: Default maximum collection count
          example: 10
          minimum: 0
        max_document_count:
          type: integer
          description: Default maximum document count
          example: 1000
          minimum: 0
        max_document_count_per_collection:
          type: integer
          description: Default maximum documents per collection
          example: 100
          minimum: 0
        max_bot_count:
          type: integer
          description: Default maximum bot count
          example: 5
          minimum: 0
      required:
        - max_collection_count
        - max_document_count
        - max_document_count_per_collection
        - max_bot_count
    systemDefaultQuotasResponse:
      type: object
      description: Response containing system default quotas
      properties:
        quotas:
          $ref: '#/components/schemas/systemDefaultQuotas'
      required:
        - quotas
    systemDefaultQuotasUpdateRequest:
      type: object
      description: Request to update system default quotas
      properties:
        quotas:
          $ref: '#/components/schemas/systemDefaultQuotas'
      required:
        - quotas
    systemDefaultQuotasUpdateResponse:
      type: object
      description: Response after updating system default quotas
      properties:
        success:
          type: boolean
          description: Whether the update was successful
          example: true
        message:
          type: string
          description: Status message
          example: System default quotas updated successfully
        quotas:
          $ref: '#/components/schemas/systemDefaultQuotas'
      required:
        - success
        - message
        - quotas
    webSearchRequest:
      type: object
      description: Web search request
      properties:
        query:
          type: string
          description: Search query for regular web search. Optional if only using LLM.txt discovery.
          example: ApeRAG 2025年最新发展
        max_results:
          type: integer
          description: Maximum number of results to return
          default: 5
          example: 5
        timeout:
          type: integer
          description: Request timeout in seconds
          default: 30
          example: 30
        locale:
          type: string
          description: Browser locale
          default: en-US
          example: en-US
        source:
          type: string
          description: Domain or URL for site-specific filtering. When provided with query, limits search results to this domain (e.g., 'site:vercel.com query').
          example: vercel.com
        search_llms_txt:
          type: string
          description: Domain for LLM.txt discovery search. When provided, performs additional LLM-optimized content discovery from the specified domain, independent of the main search. Results are merged with regular search results.
          example: anthropic.com
      required: []
    webSearchResultItem:
      type: object
      description: Individual web search result
      properties:
        rank:
          type: integer
          description: Result rank
          example: 1
        title:
          type: string
          description: Page title
          example: ApeRAG 2025年技术路线图
        url:
          type: string
          description: Page URL
          example: https://example.com/aperag-2025-roadmap
        snippet:
          type: string
          description: Page snippet
          example: ApeRAG在2025年将重点发展...
        domain:
          type: string
          description: Domain name
          example: example.com
        timestamp:
          type: string
          format: date-time
          description: Result timestamp
          example: '2025-01-01T00:00:00Z'
      required:
        - rank
        - title
        - url
        - snippet
        - domain
    webSearchResponse:
      type: object
      description: Web search response
      properties:
        query:
          type: string
          description: Original search query
        results:
          type: array
          description: List of search results
          items:
            $ref: '#/components/schemas/webSearchResultItem'
        total_results:
          type: integer
          description: Total number of results found
        search_time:
          type: number
          format: float
          description: Search time in seconds
      required:
        - query
        - results
    webReadRequest:
      type: object
      description: Web content reading request
      properties:
        url_list:
          type: array
          description: List of URLs to read (for single URL, use array with one element)
          items:
            type: string
          example:
            - https://example.com/article
        timeout:
          type: integer
          description: Request timeout in seconds
          default: 30
          example: 30
        locale:
          type: string
          description: Browser locale
          default: en-US
          example: en-US
        max_concurrent:
          type: integer
          description: Maximum concurrent requests for multiple URLs
          default: 3
          example: 3
      required:
        - url_list
    webReadResultItem:
      type: object
      description: Individual web content reading result
      properties:
        url:
          type: string
          description: Requested URL
        status:
          type: string
          enum:
            - success
            - error
          description: Processing status
        title:
          type: string
          description: Page title
        content:
          type: string
          description: Extracted content in Markdown format
        extracted_at:
          type: string
          format: date-time
          description: Content extraction timestamp
        word_count:
          type: integer
          description: Word count of content
        token_count:
          type: integer
          description: Estimated token count
        error:
          type: string
          description: Error message if failed
        error_code:
          type: string
          description: Error code if failed
      required:
        - url
        - status
    webReadResponse:
      type: object
      description: Web content reading response
      properties:
        results:
          type: array
          description: List of reading results
          items:
            $ref: '#/components/schemas/webReadResultItem'
        total_urls:
          type: integer
          description: Total number of URLs processed
        successful:
          type: integer
          description: Number of successful extractions
        failed:
          type: integer
          description: Number of failed extractions
        processing_time:
          type: number
          format: float
          description: Total processing time in seconds
      required:
        - results
        - total_urls
        - successful
        - failed
    QuestionSet:
      type: object
      properties:
        id:
          type: string
        user_id:
          type: string
        name:
          type: string
        description:
          type: string
          nullable: true
        gmt_created:
          type: string
          format: date-time
        gmt_updated:
          type: string
          format: date-time
    QuestionSetList:
      type: object
      properties:
        items:
          type: array
          items:
            $ref: '#/components/schemas/QuestionSet'
        total:
          type: integer
        page:
          type: integer
        page_size:
          type: integer
    QuestionType:
      type: string
      enum:
        - FACTUAL
        - INFERENTIAL
        - USER_DEFINED
      description: Question type enumeration
    Question:
      type: object
      properties:
        id:
          type: string
        question_set_id:
          type: string
        question_type:
          $ref: '#/components/schemas/QuestionType'
        question_text:
          type: string
        ground_truth:
          type: string
        gmt_created:
          type: string
          format: date-time
        gmt_updated:
          type: string
          format: date-time
    QuestionSetCreate:
      type: object
      required:
        - name
      properties:
        name:
          type: string
        description:
          type: string
        questions:
          type: array
          description: A list of questions. Maximum 1000 questions are allowed.
          items:
            $ref: '#/components/schemas/Question'
    LLMConfig:
      type: object
      properties:
        model_name:
          type: string
        model_service_provider:
          type: string
        custom_llm_provider:
          type: string
          nullable: true
    QuestionSetGenerate:
      type: object
      required:
        - collection_id
      properties:
        collection_id:
          type: string
        llm_config:
          $ref: '#/components/schemas/LLMConfig'
        question_count:
          type: integer
        prompt:
          type: string
    QuestionSetDetail:
      type: object
      properties:
        id:
          type: string
        user_id:
          type: string
        name:
          type: string
        description:
          type: string
          nullable: true
        questions:
          type: array
          items:
            $ref: '#/components/schemas/Question'
        gmt_created:
          type: string
          format: date-time
        gmt_updated:
          type: string
          format: date-time
    QuestionSetUpdate:
      type: object
      properties:
        name:
          type: string
        description:
          type: string
    QuestionsAdd:
      type: object
      required:
        - questions
      properties:
        questions:
          type: array
          items:
            type: object
            required:
              - question_text
              - ground_truth
            properties:
              question_text:
                type: string
              ground_truth:
                type: string
              question_type:
                $ref: '#/components/schemas/QuestionType'
    QuestionUpdate:
      type: object
      properties:
        question_text:
          type: string
        ground_truth:
          type: string
        question_type:
          $ref: '#/components/schemas/QuestionType'
    EvaluationStatus:
      type: string
      enum:
        - PENDING
        - RUNNING
        - PAUSED
        - COMPLETED
        - FAILED
      description: Evaluation task lifecycle status
    Evaluation:
      type: object
      properties:
        id:
          type: string
        user_id:
          type: string
        name:
          type: string
        collection_id:
          type: string
        question_set_id:
          type: string
        agent_llm_config:
          $ref: '#/components/schemas/LLMConfig'
        judge_llm_config:
          $ref: '#/components/schemas/LLMConfig'
        status:
          $ref: '#/components/schemas/EvaluationStatus'
        error_message:
          type: string
        total_questions:
          type: integer
        completed_questions:
          type: integer
        average_score:
          type: number
          format: float
          nullable: true
        gmt_created:
          type: string
          format: date-time
        gmt_updated:
          type: string
          format: date-time
    EvaluationList:
      type: object
      properties:
        items:
          type: array
          items:
            $ref: '#/components/schemas/Evaluation'
        total:
          type: integer
        page:
          type: integer
        page_size:
          type: integer
    EvaluationCreate:
      type: object
      required:
        - name
        - collection_id
        - question_set_id
        - agent_llm_config
        - judge_llm_config
      properties:
        name:
          type: string
        collection_id:
          type: string
        question_set_id:
          type: string
        agent_llm_config:
          $ref: '#/components/schemas/LLMConfig'
        judge_llm_config:
          $ref: '#/components/schemas/LLMConfig'
    EvaluationItemStatus:
      type: string
      enum:
        - PENDING
        - RUNNING
        - COMPLETED
        - FAILED
      description: Evaluation item lifecycle status
    EvaluationItem:
      type: object
      properties:
        id:
          type: string
        evaluation_id:
          type: string
        question_id:
          type: string
          nullable: true
        status:
          $ref: '#/components/schemas/EvaluationItemStatus'
        question_text:
          type: string
        ground_truth:
          type: string
        rag_answer:
          type: string
          nullable: true
        rag_answer_details:
          type: object
          nullable: true
        llm_judge_score:
          type: integer
          nullable: true
        llm_judge_reasoning:
          type: string
          nullable: true
        gmt_created:
          type: string
          format: date-time
        gmt_updated:
          type: string
          format: date-time
    EvaluationDetail:
      type: object
      properties:
        id:
          type: string
        name:
          type: string
        collection_name:
          type: string
        question_set_name:
          type: string
        status:
          $ref: '#/components/schemas/EvaluationStatus'
        average_score:
          type: number
          format: float
          nullable: true
        config:
          type: object
          properties:
            collection_id:
              type: string
            question_set_id:
              type: string
            agent_llm_config:
              type: object
            judge_llm_config:
              type: object
        items:
          type: array
          items:
            $ref: '#/components/schemas/EvaluationItem'
        gmt_created:
          type: string
          format: date-time
    EvaluationChatWithAgentRequest:
      type: object
      required:
        - collection_id
        - agent_llm_config
        - question_text
      properties:
        collection_id:
          type: string
        agent_llm_config:
          $ref: '#/components/schemas/LLMConfig'
        question_text:
          type: string
        language:
          type: string
          nullable: true
    ChatSuccessResponse:
      type: object
      properties:
        messages:
          type: array
          items:
            $ref: '#/components/schemas/chatMessage'
    AgentErrorResponse:
      type: object
      properties:
        type:
          type: string
          description: The type of the response, must be 'error'.
          enum:
            - error
        id:
          type: string
        data:
          type: string
          description: Error message
        timestamp:
          type: integer
    EvaluationChatWithAgentResponse:
      oneOf:
        - $ref: '#/components/schemas/ChatSuccessResponse'
        - $ref: '#/components/schemas/AgentErrorResponse'
    AgentMessage:
      type: object
      description: Message format for agent-type bots with additional capabilities
      properties:
        query:
          type: string
          description: User query
          example: Tell me about ApeRAG features
        collections:
          type: array
          items:
            $ref: '#/components/schemas/collection'
          description: List of collection objects to search in
          example:
            - id: col_123
              title: Example Collection
            - id: col_456
              title: Another Collection
        completion:
          $ref: '#/components/schemas/modelSpec'
          nullable: true
          description: Model specification for completion including provider and model details
        web_search_enabled:
          type: boolean
          description: Whether to enable web search
          example: true
          default: false
        language:
          type: string
          description: Language preference for the response
          example: en-US
          default: en-US
          enum:
            - en-US
            - zh-CN
            - zh-TW
            - ja-JP
            - ko-KR
            - fr-FR
            - de-DE
            - es-ES
            - it-IT
            - pt-BR
            - ru-RU
      required:
        - query
        - collections
  responses:
    failResponse:
      type: object
      properties:
        code:
          type: string
          description: Error code
          example: '400'
        message:
          type: string
          description: Error message
          example: Invalid request<|MERGE_RESOLUTION|>--- conflicted
+++ resolved
@@ -1742,12 +1742,31 @@
             application/json:
               schema:
                 $ref: '#/components/schemas/failResponse'
+        '404':
+          description: Collection not found
+          content:
+            application/json:
+              schema:
+                $ref: '#/components/schemas/failResponse'
+        '500':
+          description: Internal server error
+          content:
+            application/json:
+              schema:
+                $ref: '#/components/schemas/failResponse'
   /collections/{collection_id}/sharing:
     get:
       summary: Get collection sharing status
       description: Get the sharing status of a collection (owner only)
       security:
         - BearerAuth: []
+      parameters:
+        - name: collection_id
+          in: path
+          required: true
+          schema:
+            type: string
+          description: Collection ID
       responses:
         '200':
           description: Collection sharing status
@@ -2274,57 +2293,6 @@
                 $ref: '#/components/schemas/failResponse'
         '500':
           $ref: '#/components/responses/failResponse'
-  /collections/{collection_id}/sync:
-    post:
-      summary: Sync object storage collection
-      description: Manually trigger synchronization of an object storage collection
-      parameters:
-        - name: collection_id
-          in: path
-          required: true
-          schema:
-            type: string
-      responses:
-        '200':
-          description: Object storage sync completed successfully
-          content:
-            application/json:
-              schema:
-                type: object
-                properties:
-                  collection_id:
-                    type: string
-                  message:
-                    type: string
-                  status:
-                    type: string
-                  stats:
-                    type: object
-                    properties:
-                      total_objects:
-                        type: integer
-                      new_documents:
-                        type: integer
-                      updated_documents:
-                        type: integer
-                      deleted_documents:
-                        type: integer
-                      failed_documents:
-                        type: integer
-        '400':
-          description: Bad request - collection is not an object storage type
-        '404':
-          description: Collection not found
-          content:
-            application/json:
-              schema:
-                $ref: '#/components/schemas/failResponse'
-        '500':
-          description: Internal server error
-          content:
-            application/json:
-              schema:
-                $ref: '#/components/schemas/failResponse'
   /apikeys:
     get:
       summary: Get API keys
@@ -4998,8 +4966,6 @@
           description: Generated title string
       required:
         - title
-<<<<<<< HEAD
-=======
     document:
       type: object
       properties:
@@ -5157,7 +5123,6 @@
             $ref: '#/components/schemas/collectionView'
         pageResult:
           $ref: '#/components/schemas/pageResult'
->>>>>>> aee1812e
     crontabConfig:
       type: object
       properties:
@@ -5264,134 +5229,185 @@
           default: false
         embedding:
           $ref: '#/components/schemas/modelSpec'
-          description: Embedding model configuration for vector indexing. Use /api/v1/available_models to get available models.
         completion:
           $ref: '#/components/schemas/modelSpec'
-          description: Completion model configuration for text generation. Use /api/v1/available_models to get available models.
-        system:
+        path:
+          type: string
+          description: Path for local and ftp sources
+          deprecated: true
+        host:
+          type: string
+          description: FTP host
+          deprecated: true
+        username:
+          type: string
+          description: FTP username
+          deprecated: true
+        password:
+          type: string
+          description: FTP password
+          deprecated: true
+        region:
+          type: string
+          description: Region for S3/OSS
+          deprecated: true
+        access_key_id:
+          type: string
+          description: Access key ID for S3/OSS
+          deprecated: true
+        secret_access_key:
+          type: string
+          description: Secret access key for S3/OSS
+          deprecated: true
+        bucket:
+          type: string
+          description: Bucket name for S3/OSS
+          deprecated: true
+        dir:
+          type: string
+          description: Directory path in bucket for S3/OSS
+          deprecated: true
+        email_source:
           type: object
-        object_storage:
+          description: Email source configuration
+          deprecated: true
+        pop_server:
+          type: string
+          description: POP3 server address
+          deprecated: true
+        port:
+          type: string
+          description: Email server port
+          deprecated: true
+        email_address:
+          type: string
+          description: Email address
+          deprecated: true
+        email_password:
+          type: string
+          description: Email password
+          deprecated: true
+        app_id:
+          type: string
+          description: Feishu app ID
+          deprecated: true
+        app_secret:
+          type: string
+          description: Feishu app secret
+          deprecated: true
+        space_id:
+          type: string
+          description: Feishu space ID
+          deprecated: true
+    collectionSource:
+      type: object
+      properties:
+        category:
+          type: string
+          enum:
+            - upload
+            - tencent
+            - oss
+            - local
+            - s3
+            - ftp
+            - email
+            - url
+            - github
+        upload:
           type: object
-          description: Object storage source configuration (S3, MinIO, etc.)
-          required:
-            - endpoint
-            - access_key
-            - secret_key
-            - bucket
+        local:
+          type: object
           properties:
+            path:
+              type: string
+        oss:
+          type: object
+          properties:
+            access_key_id:
+              type: string
+            access_key_secret:
+              type: string
+            buckets:
+              type: array
+              items:
+                type: object
+                properties:
+                  bucket:
+                    type: string
+                  dir:
+                    type: string
+            bucket:
+              type: string
             endpoint:
               type: string
-              description: Object storage endpoint URL
-            access_key:
+            region:
               type: string
-              description: Access key for object storage authentication
-            secret_key:
+            dir:
               type: string
-              description: Secret key for object storage authentication
-            enable_path_style:
-              type: boolean
-              description: Whether to use path-style URLs for object storage. Set to false for MinIO.
-              default: false
+        s3:
+          type: object
+          properties:
+            access_key_id:
+              type: string
+            access_key_secret:
+              type: string
+            buckets:
+              type: array
+              items:
+                type: object
             bucket:
               type: string
-              description: Bucket name in object storage
             region:
               type: string
-              description: Object storage region
-            object_prefix:
+            dir:
               type: string
-              description: Prefix for object keys to be included in the collection. Only objects with keys matching this prefix will be considered.
-            include_filters:
-              type: array
-              description: Whitelist of complete object keys. Only objects with keys in this list will be included in the collection.
-              items:
-                type: string
-                description: Complete object key to include
-            exclude_filters:
-              type: array
-              description: Blacklist of complete object keys. Objects with keys in this list will be excluded from the collection. Takes precedence over include_filters if an object appears in both.
-              items:
-                type: string
-                description: Complete object key to exclude
-        anybase:
+        ftp:
           type: object
-          description: Anybase object storage source configuration. Endpoint, access_key, secret_key, bucket, and enable_path_style are configured via environment variables.
           properties:
-            object_prefix:
+            path:
               type: string
-              description: Prefix for object keys to be included in the collection. Only objects with keys matching this prefix will be considered.
-            include_filters:
-              type: array
-              description: Whitelist of complete object keys. Only objects with keys in this list will be included in the collection.
-              items:
-                type: string
-                description: Complete object key to include
-            exclude_filters:
-              type: array
-              description: Blacklist of complete object keys. Objects with keys in this list will be excluded from the collection. Takes precedence over include_filters if an object appears in both.
-              items:
-                type: string
-                description: Complete object key to exclude
-    collectionView:
-      type: object
-      description: Lightweight collection information for lists, MCP and agents
-      properties:
-        id:
-          type: string
-        title:
-          type: string
-        description:
-          type: string
-        type:
-          type: string
-        config:
-          $ref: '#/components/schemas/collectionConfig'
-        status:
-          type: string
-          enum:
-            - ACTIVE
-            - INACTIVE
-            - DELETED
-        created:
-          type: string
-          format: date-time
-        updated:
-          type: string
-          format: date-time
-        is_published:
-          type: boolean
-          default: false
-        published_at:
-          type: string
-          format: date-time
-          nullable: true
-          description: Publication time, null when not published
-        owner_user_id:
-          type: string
-          description: Collection owner user ID
-        owner_username:
-          type: string
-          nullable: true
-          description: Collection owner username
-        subscription_id:
-          type: string
-          nullable: true
-          description: Subscription ID if this is a subscribed collection, null for owned collections
-        subscribed_at:
-          type: string
-          format: date-time
-          nullable: true
-          description: Subscription time, null for owned collections
-    collectionViewList:
-      type: object
-      description: A list of collection views
-      properties:
-        items:
-          type: array
-          items:
-            $ref: '#/components/schemas/collectionView'
-        pageResult:
-          $ref: '#/components/schemas/pageResult'
+            host:
+              type: string
+            port:
+              type: number
+            username:
+              type: string
+        email:
+          type: object
+          properties:
+            pop_server:
+              type: string
+            port:
+              type: number
+            email_address:
+              type: string
+            email_password:
+              type: string
+            detect_spam:
+              type: boolean
+        url:
+          type: object
+          properties:
+            url:
+              type: string
+            name:
+              type: string
+        feishu:
+          type: object
+          properties:
+            app_id:
+              type: string
+            app_secret:
+              type: string
+            space_id:
+              type: string
+            node_id:
+              type: string
+            method:
+              type: string
+            target_format:
+              type: string
     collectionCreate:
       type: object
       properties:
@@ -5403,6 +5419,8 @@
           type: string
         description:
           type: string
+        source:
+          $ref: '#/components/schemas/collectionSource'
     collection:
       description: Collection is a collection of documents
       properties:
@@ -5416,6 +5434,8 @@
           type: string
         config:
           $ref: '#/components/schemas/collectionConfig'
+        source:
+          $ref: '#/components/schemas/collectionSource'
         status:
           type: string
           enum:
@@ -5446,112 +5466,8 @@
           type: string
         config:
           $ref: '#/components/schemas/collectionConfig'
-<<<<<<< HEAD
-    document:
-      type: object
-      properties:
-        id:
-          type: string
-        name:
-          type: string
-        status:
-          type: string
-          enum:
-            - UPLOADED
-            - EXPIRED
-            - PENDING
-            - RUNNING
-            - COMPLETE
-            - FAILED
-            - DELETING
-            - DELETED
-        vector_index_status:
-          type: string
-          enum:
-            - PENDING
-            - CREATING
-            - ACTIVE
-            - DELETING
-            - DELETION_IN_PROGRESS
-            - FAILED
-            - SKIPPED
-        fulltext_index_status:
-          type: string
-          enum:
-            - PENDING
-            - CREATING
-            - ACTIVE
-            - DELETING
-            - DELETION_IN_PROGRESS
-            - FAILED
-            - SKIPPED
-        graph_index_status:
-          type: string
-          enum:
-            - PENDING
-            - CREATING
-            - ACTIVE
-            - DELETING
-            - DELETION_IN_PROGRESS
-            - FAILED
-            - SKIPPED
-        summary_index_status:
-          type: string
-          enum:
-            - PENDING
-            - CREATING
-            - ACTIVE
-            - DELETING
-            - DELETION_IN_PROGRESS
-            - FAILED
-            - SKIPPED
-        vision_index_status:
-          type: string
-          enum:
-            - PENDING
-            - CREATING
-            - ACTIVE
-            - DELETING
-            - DELETION_IN_PROGRESS
-            - FAILED
-            - SKIPPED
-        vector_index_updated:
-          type: string
-          format: date-time
-          description: Vector index last updated time
-        fulltext_index_updated:
-          type: string
-          format: date-time
-          description: Fulltext index last updated time
-        graph_index_updated:
-          type: string
-          format: date-time
-          description: Graph index last updated time
-        summary_index_updated:
-          type: string
-          format: date-time
-          description: Summary index last updated time
-        vision_index_updated:
-          type: string
-          format: date-time
-          description: Vision index last updated time
-        summary:
-          type: string
-          description: Summary of the document
-        config:
-          type: string
-        size:
-          type: number
-        created:
-          type: string
-          format: date-time
-        updated:
-          type: string
-          format: date-time
-=======
         source:
           $ref: '#/components/schemas/collectionSource'
->>>>>>> aee1812e
     documentList:
       type: object
       description: A list of documents with pagination
