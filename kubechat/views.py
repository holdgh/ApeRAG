--- conflicted
+++ resolved
@@ -28,11 +28,8 @@
     VerifyWay, ssl_temp_file_path, CollectionType
 from .utils.utils import generate_vector_db_collection_id
 
-<<<<<<< HEAD
 from .source.ftp import scanning_ftp_add_index
 
-=======
->>>>>>> 686930dd
 logger = logging.getLogger(__name__)
 
 api = NinjaAPI(version="1.0.0", auth=GlobalAuth() if settings.AUTH_ENABLED else None)
